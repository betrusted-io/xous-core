use crate::*;
use super::report_api;
use utralib::*;

/// used to generate some test vectors
pub fn lfsr_next(state: u32) -> u32 {
    let bit = ((state >> 31) ^
               (state >> 21) ^
               (state >>  1) ^
               (state >>  0)) & 1;

    (state << 1) + bit
}

pub fn basic_tests (pl230: &mut Pl230) {
    report_api("channels", pl230.csr.rf(utra::pl230::STATUS_CHNLS_MINUS1) + 1);
    //report_api("id0", pl230.csr.r(utra::pl230::PERIPH_ID_0));
    //report_api("id1", pl230.csr.r(utra::pl230::PERIPH_ID_1));
    //report_api("id2", pl230.csr.r(utra::pl230::PERIPH_ID_2));
    let mut cc_struct = ControlChannels::default();

    // read the status register
    report_api("status", pl230.csr.r(utra::pl230::STATUS));
    pl230.csr.wfo(utra::pl230::CFG_MASTER_ENABLE, 1); // enable
    report_api("status after enable", pl230.csr.r(utra::pl230::STATUS));

    // setup the PL230 to do a simple transfer between two memory regions
<<<<<<< HEAD
    let mut region_a = [0u32; 16];
    let region_b = [0u32; 16];
=======
    // dma_mainram feature will cause us to DMA between main memory regions. This works under RTL sims.
    #[cfg(feature="dma_mainram")]
    let mut region_a = [0u32; DMA_LEN];
    #[cfg(feature="dma_mainram")]
    let region_b = [0u32; DMA_LEN];
    // The alternate is to DMA between IFRAM regions. This works under FPGA and RTL sim.
    #[cfg(not(feature="dma_mainram"))]
    let region_a = unsafe{core::slice::from_raw_parts_mut((utralib::HW_IFRAM0_MEM + 4096) as *mut u32, DMA_LEN)};
    #[cfg(not(feature="dma_mainram"))]
    let region_b = unsafe{core::slice::from_raw_parts_mut(utralib::HW_IFRAM1_MEM as *mut u32, DMA_LEN)};
>>>>>>> 7e204604
    let mut state = 0x1111_1111;
    for d in region_a.iter_mut() {
        *d = state;
        state = lfsr_next(state);
    }

    cc_struct.channels[0].dst_end_ptr = unsafe{region_b.as_ptr().add(region_b.len() - 1)} as u32;
    cc_struct.channels[0].src_end_ptr = unsafe{region_a.as_ptr().add(region_a.len() - 1)} as u32;
    let mut cc = DmaChanControl(0);
    cc.set_src_size(DmaWidth::Word as u32);
    cc.set_src_inc(DmaWidth::Word as u32);
    cc.set_dst_size(DmaWidth::Word as u32);
    cc.set_dst_inc(DmaWidth::Word as u32);
    cc.set_r_power(ArbitrateAfter::Xfer8 as u32);
    cc.set_n_minus_1(region_a.len() as u32 - 1);
    cc.set_cycle_ctrl(DmaCycleControl::AutoRequest as u32);
    cc_struct.channels[0].control = cc.0;

    pl230.csr.wo(utra::pl230::CTRLBASEPTR, cc_struct.channels.as_ptr() as u32);
    pl230.csr.wo(utra::pl230::CHNLREQMASKSET, 1);
    pl230.csr.wo(utra::pl230::CHNLENABLESET, 1);

    report_api("baseptr", cc_struct.channels.as_ptr() as u32);
    report_api("baseptr[0]", unsafe{cc_struct.channels.as_ptr().read()}.src_end_ptr);
    report_api("baseptr[1]", unsafe{cc_struct.channels.as_ptr().read()}.dst_end_ptr);
    report_api("baseptr[2]", unsafe{cc_struct.channels.as_ptr().read()}.control);
    report_api("baseptr[3]", unsafe{cc_struct.channels.as_ptr().read()}.reserved);
    report_api("baseptr reg", pl230.csr.r(utra::pl230::CTRLBASEPTR));

    // this should kick off the DMA
    pl230.csr.wo(utra::pl230::CHNLSWREQUEST, 1);

    let mut timeout = 0;
    while (DmaChanControl(cc_struct.channels[0].control).cycle_ctrl() != 0) && timeout < 16 {
        report_api("dma progress ", cc_struct.channels[0].control);
        timeout += 1;
    }
<<<<<<< HEAD
    for d in region_b {
        report_api("b: ", d);
=======

    unsafe {core::arch::asm!(
        ".word 0x500F",
        "nop",
        "nop",
        "nop",
        "nop",
        "nop",
    ); }

    // manual flushing, as a sanity check of cache flush if needed
    /*
    {
        let flush_ptr = 0x6100_0000 as *mut u32;
        let mut dummy: u32 = 0;
        // read a bunch of data to ensure the cache is flushed
        for i in 0..131072 {
            dummy += unsafe{flush_ptr.add(i).read_volatile()};
        }
        report_api("dummy: ", dummy);
    } */

    let mut passing = true;
    let mut errs = 0;
    for (i, (src, dst)) in region_a.iter().zip(region_b.iter()).enumerate() {
        if *src != *dst {
            report_api("error in iter ", i as u32);
            report_api("src: ", *src);
            report_api("dst: ", *dst);
            passing = false;
            errs += 1;
        }
>>>>>>> 7e204604
    }
    report_api("basic dma result (1=pass)", if passing { 1 } else { 0 });
    report_api("errs: ", errs);
    passing
}

#[cfg(feature="pio")]
pub fn pio_test(pl230: &mut Pl230) -> bool {
    use xous_pio::*;

    let iox_csr = utra::iox::HW_IOX_BASE as *mut u32;
    unsafe {
        iox_csr.add(0x8 / core::mem::size_of::<u32>()).write_volatile(0b0101_0101_0101_0101);  // PBL
        iox_csr.add(0xC / core::mem::size_of::<u32>()).write_volatile(0b0101_0101_0101_0101);  // PBH
        iox_csr.add(0x10 / core::mem::size_of::<u32>()).write_volatile(0b0101_0101_0101_0101);  // PCL
        iox_csr.add(0x14 / core::mem::size_of::<u32>()).write_volatile(0b0101_0101_0101_0101);  // PCH
        iox_csr.add(0x200 / core::mem::size_of::<u32>()).write_volatile(0xffffffff); // PIO sel port D31-0
    }

    // setup PIO block as DMA target -- just take the data coming into the TX
    // FIFO and send it to the GPIO pins.
    let mut pio_ss = PioSharedState::new();
    let mut sm_a = pio_ss.alloc_sm().unwrap();
    pio_ss.clear_instruction_memory();
    sm_a.sm_set_enabled(false);

    let a_code = pio_proc::pio_asm!(
        "out pins, 0",  // 0 is 32
    );
    let a_prog = LoadedProg::load(a_code.program, &mut pio_ss).unwrap();
    sm_a.sm_set_enabled(false);
    a_prog.setup_default_config(&mut sm_a);
    sm_a.config_set_out_pins(0, 32);
    sm_a.sm_set_pindirs_with_mask(
        0xFFFF_FFFF,
        0xFFFF_FFFF
    );
    sm_a.config_set_clkdiv(133.0); // have it run slow so this test operates in the background
    sm_a.config_set_out_shift(false, true, 32);
    sm_a.sm_set_pindirs_with_mask(0x10, 0x10);
    sm_a.sm_init(a_prog.entry());
    sm_a.sm_clear_fifos(); // ensure the fifos are cleared for this test

    // set a FIFO margin of 3. The DMA engine can do single requests ('sreq'), but the sreq
    // signal must *fall* in order for the next cycle to be initiated. Thus, you can only
    // write to a target that has "no FIFO" -- a margin of 3 is exactly that. One write,
    // one pulse. It would be more performant on the bus to have more words transferred in
    // one go, but actually, the MDMA controller is really terrible in terms of performance
    // anyways. Every word transferred incurs many bus cycles, because it refreshes the
    // control structures from RAM every single cycle.

    sm_a.sm_set_tx_fifo_margin(3);
    // If the margin above is not set, prime the FIFO by pushing junk items in, so that sreq can fall
    /*
    let mut i = 0;
    while !sm_a.sm_txfifo_is_full() {
        sm_a.sm_txfifo_push_u32(0xdead_0000 + i);
        i += 1 ;
    } */

    // setup control structure
    let init_ptr = utralib::HW_IFRAM0_MEM as *mut u32;
    for i in 0..(4*8*2) {
        unsafe {init_ptr.add(i).write_volatile(0)};
    }
    // safety: we guarantee that the pointer is aligned and initialized
    let cc_struct: &mut ControlChannels = unsafe {
        (utralib::HW_IFRAM0_MEM as *mut ControlChannels).as_mut().unwrap()
    };
    pl230.csr.wfo(utra::pl230::CFG_MASTER_ENABLE, 1); // enable

    const DMA_LEN: usize = 1024;
    let mut region_a = [0u32; DMA_LEN];
    let mut state = 0x1111_0000;
    for d in region_a.iter_mut() {
        *d = state;
        state += 0x0101_0101;
    }

    cc_struct.channels[0].dst_end_ptr =
        (utra::rp_pio::SFR_TXF0.offset() * core::mem::size_of::<u32>() + utra::rp_pio::HW_RP_PIO_BASE) as u32;
    cc_struct.channels[0].src_end_ptr = unsafe{region_a.as_ptr().add(region_a.len() - 1)} as u32;
    let mut cc = DmaChanControl(0);
    cc.set_src_size(DmaWidth::Word as u32);
    cc.set_src_inc(DmaWidth::Word as u32);
    cc.set_dst_size(DmaWidth::Word as u32);
    cc.set_dst_inc(DmaWidth::NoInc as u32);
    cc.set_r_power(ArbitrateAfter::Xfer2 as u32);
    cc.set_n_minus_1(region_a.len() as u32 - 1);
    cc.set_cycle_ctrl(DmaCycleControl::Basic as u32);
    cc_struct.channels[0].control = cc.0;

    pl230.csr.wo(utra::pl230::CTRLBASEPTR, cc_struct.channels.as_ptr() as u32);
    pl230.csr.wo(utra::pl230::CHNLREQMASKCLR, 1);  // don't mask the hardware request line
    pl230.csr.wo(utra::pl230::CHNLUSEBURSTCLR, 1); // don't mask single request line
    pl230.csr.wo(utra::pl230::CHNLENABLESET, 1);
    report_api("pio baseptr", cc_struct.channels.as_ptr() as u32);
    report_api("pio src start", region_a.as_ptr() as u32);
    report_api("pio dst start", unsafe{cc_struct.channels.as_ptr().read()}.dst_end_ptr);

    // setup EVC to route requests
    report_api("mdma_base", unsafe{pl230.mdma.base()} as u32);
    // select event number 83, which is PIO[0].
    // TODO: make this not hard-coded
    // WTF: oddly enough, it actually maps to... channel 163??? weird. this probably indicates a bug of some sort.
    pl230.mdma.wo(utra::mdma::SFR_EVSEL_CR_EVSEL0, 163);
    // bit 0 - enable
    // bit 1 - mode: 1 is edge, 0 is level
    // bit 2 - enable dmareq
    // bit 3 - enable dmareqs
    // bit 4 - dmawaitonreq
    // Assert enable + dmareqs + dmawaitonreq
    pl230.mdma.wo(utra::mdma::SFR_CR_CR_MDMAREQ0, 0b11001);

    // now enable the PIO block so that DMA reqs can run
    sm_a.sm_irq0_source_enabled(PioIntSource::TxNotFull, true);
    sm_a.sm_set_enabled(true);
    report_api("pio irq", if sm_a.sm_irq0_status(None) { 1 } else { 0 });

    // irq0 will now fire and cause the DMA data to clock into the PIO block until the length is exhausted.

    // just return true to let the DMA run in the background while the rest of the tests happen,
    // and check that the gpio_out pins have a value of DMA_LEN - 1 at the conclusion of the test
    true

    // ... or we can wait until the transfers finish with this code here.
    /*
    const TIMEOUT: usize = 16;
    let mut timeout = 0;
    while (DmaChanControl(cc_struct.channels[0].control).cycle_ctrl() != 0) && timeout < TIMEOUT {
        report_api("progress as baseptr[2]", unsafe{cc_struct.channels.as_ptr().read()}.control);
        timeout += 1;
    }
    if timeout >= TIMEOUT {
        false
    } else {
        true
    } */
}<|MERGE_RESOLUTION|>--- conflicted
+++ resolved
@@ -25,10 +25,6 @@
     report_api("status after enable", pl230.csr.r(utra::pl230::STATUS));
 
     // setup the PL230 to do a simple transfer between two memory regions
-<<<<<<< HEAD
-    let mut region_a = [0u32; 16];
-    let region_b = [0u32; 16];
-=======
     // dma_mainram feature will cause us to DMA between main memory regions. This works under RTL sims.
     #[cfg(feature="dma_mainram")]
     let mut region_a = [0u32; DMA_LEN];
@@ -39,7 +35,6 @@
     let region_a = unsafe{core::slice::from_raw_parts_mut((utralib::HW_IFRAM0_MEM + 4096) as *mut u32, DMA_LEN)};
     #[cfg(not(feature="dma_mainram"))]
     let region_b = unsafe{core::slice::from_raw_parts_mut(utralib::HW_IFRAM1_MEM as *mut u32, DMA_LEN)};
->>>>>>> 7e204604
     let mut state = 0x1111_1111;
     for d in region_a.iter_mut() {
         *d = state;
@@ -77,10 +72,6 @@
         report_api("dma progress ", cc_struct.channels[0].control);
         timeout += 1;
     }
-<<<<<<< HEAD
-    for d in region_b {
-        report_api("b: ", d);
-=======
 
     unsafe {core::arch::asm!(
         ".word 0x500F",
@@ -113,7 +104,6 @@
             passing = false;
             errs += 1;
         }
->>>>>>> 7e204604
     }
     report_api("basic dma result (1=pass)", if passing { 1 } else { 0 });
     report_api("errs: ", errs);
