--- conflicted
+++ resolved
@@ -9,11 +9,7 @@
         "images": [
             { "path": ".../loader.uf2", "role": "loader" },
             { "path": ".../xous.uf2",   "role": "xous"   },
-<<<<<<< HEAD
             { "path": ".../apps.uf2",    "role": "apps"    }
-=======
-            { "path": ".../apps.uf2",    "role": "app"    }
->>>>>>> 23f8534d
         ]
     }
 
@@ -30,11 +26,7 @@
 FILENAMES: List[Tuple[str, str]] = [
     ("loader.uf2", "loader"),
     ("xous.uf2",   "xous"),
-<<<<<<< HEAD
-    ("apps.uf2",    "apps"),
-=======
-    ("apps.uf2",    "app"),
->>>>>>> 23f8534d
+    ("app.uf2",    "app"),
 ]
 
 EXIT_OK = 0
