--- conflicted
+++ resolved
@@ -388,10 +388,6 @@
             "" => {}
 
             _ => {
-<<<<<<< HEAD
-                crate::println!("Command not recognized: '{}'", cmd);
-                crate::println!("Type 'help' for a list of commands.");
-=======
                 crate::println!("Command not recognized: {}", cmd);
                 crate::print!("Commands include: echo, poke, peek, bogomips");
                 #[cfg(feature = "cramium-soc")]
@@ -399,7 +395,6 @@
                 #[cfg(not(feature = "cramium-soc"))]
                 crate::print!(", mon");
                 crate::println!("");
->>>>>>> 30a15035
             }
         }
 
