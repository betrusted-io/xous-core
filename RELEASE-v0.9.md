# Relase 0.9 notes

This release signals the stabilization of most Xous APIs; however, we reserve
the right to make breaking changes, but with some justification. You could call
this a "beta" release.

Notably, in 0.9, we have `libstd` integrated into Xous, and solidly intergated
into several servers; thus this release is not backward compatible with 0.8 (and
was never intended to be).

Aside from the introduction of `libstd`, few other breaking changes were implemented
in the APIs. Thus, we refer you to the [0.8 release notes](https://github.com/betrusted-io/xous-core/blob/main/RELEASE-v0.8.md#xous-08-messaging-api-in-practice)
for examples of idiomatic ways to write code for Xous.

## Major new features of 0.9
- Xous now targets `riscv32-imac-uknown-xous-elf` instead of `riscv32-imac-unknown-none-elf`.
  - `cargo xtask`, when run interactively, will offer to install the `xous` target.
  - Kernel debug primitives are accessible via the kernel console
  - GDB improvements
  - Improved `MemoryRange` API
  - Various stability improvements and major bug fixes (ELF loader bugs, stack pointer alignment, etc.)
  - Elimination of `heapless` crate
  - Transition from `master`->`main` for the default branch
- All hardware drivers are available in some form:
  - AES (using VexRiscV CPU extensions)
  - Audio Codec (low-level interface only, 8kHz rec/playback)
  - Curve25519 accelerator
  - SHA512 (based on Google's OpenTitan core)
  - JTAG self-introspection drivers
  - Real time Clock
  - FLASH memory writing
  - Suspend/Resume
  - Clock throttling when idle
  - TRNG upgraded with health monitoring and CSPRNG whitener
  - Upgrades to previous drivers (keyboard, graphics, etc.)
  - Wifi enhancements including SSID scanning and AP join commands
- Secured boot flow:
  - Signed gateware, loader and kernel
  - Compatible with BBRAM and eFuse keyed gateware images
  - Semi-automated BBRAM key burning
  - Self-provisioning of root keys (update and boot unlock keys)
  - Local re-encryption of gateware updates to a secret key known only to your device
  - Re-signing of loader/OS updates to protect code-at-rest
  - Detection of image "downgrade" attacks that use developer keys
  - Indication of downgrade through hardware-enforced hash marks on the status bar
- Enhanced graphical user interface primitives:
  - Modal dialog boxes
  - Menus
  - Progress bars
  - Text and password entry forms with input validators
  - Radio buttons
  - Check boxes
  - Notifications
  - Defacement of less secure items: random hashes on background areas; complicates phishing attacks that present fake UI elements
- Enforcement of delimited attack surfaces
  - `xous-names` can optionally enforce a fixed number of connections to a server
    - Once all the connections are occupied after boot, new connections are no longer possible
    - Developers must increment the connection count, specified inside the target server itself, when adding new resources that require server access
  - `gam` enforces a registry of all UX elements
    - Rogue processes cannot create new trusted UX resources
    - Developers must register their UX tokens in the `gam` inside `tokens.rs`
- Extended simulation support
  - Hosted mode performance improvements
  - Hosted mode now supports thread creation with `std::thread::spawn()`
- Improved emulation in Renode
  - Full emulation of ENGINE
  - Full emulation of SHA512 block
  - Initial support of emulation of EC
    - No COM-based inter-chip communication yet

## New in 0.9.5
- `modals` server for a simple "Pure Rust" API for creating dialog boxes and getting user input. See the `tests.rs` file for some examples how to use the applcation calls.

## New in 0.9.6
- Networking: DNS, UDP, Ping and TCP
  -  Basic demo of ping, rudimentary http get/serve
  -  EC offload of ARP and DHCP – thanks to samblenny for adding that, along with a solid refactor of the EC code base! The EC now also has the capability to act as a coarse packet filter for the core CPU.
- Connection manager
  -  Maintains a list of known SSID/password combos
  -  Manages passive SSID scanning and re-connection
  -  Enrolling in and saving a network profile is done via shellchat's wlan series of commands
  -  Only WPA2 is supported
  -  Still a lot of corner cases to work through
- PDDB: Plausibly Deniable DataBase for system config and user data storage.
  -  Uniform filesystem for all user-specific Xous data
  -  Fully encrypted database
  -  Plausibly deniable secret overlays
  -  See this blog post for more details
  -  Rust API bindings available, but as of now, few command line tools
- EC events – asynchronous callbacks triggered by network and battery events
- CPU load monitor in status bar
- Improved fonts
  -  B/W display optimized emoji
  -  Chinese-native Hanzi glyphs
  -  Japanese-native Kanji glyphs
  -  Hangul glyph set
  -  Thanks again to samblenny for all the hard work to make a slick new set of glyphs and a smooth new API!
- Japanese locale
- AZERTY and QWERTZ layouts
- Auto word-wrapping in the TextView objects
- Simplified graphical abstractions
  -  Modal server: create notifications, checkboxes, progress bars, radio boxes, and text entry boxes with validators using a single API call
  -  Simplified menu API
- Modular application programs
  -  manifest.json file to specify application integration parameters, such as the localized name and app launcher menu name
  -  Build-time command line selection of which apps you want baked into the Xous image
- Many bug fixes and improvements
- Improved libstd support
- Improved Renode and Hosted mode support

## New in 0.9.7
- `pddb` has salamanders fixed (https://eprint.iacr.org/2020/1456.pdf). This changes the root basis record storage, causing all prior versions to be unrecognized.
- `betrusted-soc` was updated to the latest Litex in prep for some work optimizing CPU performance and USB cores

## New in 0.9.8
- `TcpStream` is now part of `libstd`. Legacy TcpStream has been removed.
- `TcpListener` is now part of `libstd`. Legacy TcpListener has been removed.
- `net server` demo program has been upgraded to use multiple worker threads + MPSC for communications. Users can now attempt to access `buzz/` to cause the vibration motor to run, and there is now a 404 response for pages not found.
- `UdpSocket` is now part of `libstd`. DNS and all test routines switched over to `libstd`, and all prior scaffolding implementations have been removed.
- `NetPump` call added after Tx (UDP/TCP) and connect (TCP) events. This should improve the transmit latency.
- `Duration` and `Instant` are now part of `libstd`
- Timezone and time setting has been refactored. The HW RTC is now simply treated as a seconds counter since arbitrary time in the past; the BCD data that the hardware device tries to return is mapped into seconds since epoch. On first boot or invalid RTC detection, a random time is picked since epoch as the offset, between 1-10 years, to provide some deniability about how long the device has been used.
- One can now switch the local time by just updating the Timezone offset. The actual timezone offsets are not dynamically updated with DST; one has to explicitly program in the offset from UTC upon daylight savings.
- NTP option for time setting introduced with fallback to manual option
- CPU load meter has been shifting around in the `status` bar to accommodate worst-case proportional font layouts. Maybe we're there?
- Focus events refactored for the GAM to only send to apps (and not to menus and dialogs); it is strongly encouraged that all apps take advantage of them.
- Sleep screen is now blanked of all prior content and just the sentinel message is held
- Sleep/suspend lightly refactored to fix some bugs. Ticktimer is now the sole `Last` event.
- Preliminary text to speech (TTS) support added; compile with `cargo xtask tts` or set the LOCALE to `en-tts` to try it out.
- QR code rendering option added to `modals` (thank you nworbnhoj!)
- Introduce deferred-response pattern into modals, pddb, and susres.
- `pddb` critical bug fixed where page table entries were not having their journal numbers synchronized with the free space table when read off of the disk. This would cause inconsistency glitches in the `pddb`. This release fixes the problem, but, it may require you to reformat the `pddb` once the patch is in place. Because this is a genuine bug, if you're unlucky to be hit by this, there is no effective migration path. :(
- `pddb` major bug fixed where zero-length file allocations were not being committed to disk.
- `pddb` revision bumped to v2.1:
  - A first problem was identified where a key was being re-used between the ECB page table cipher and the AES-GCM-SIV data cipher
  - HKDF is now used to derive two separate keys for each
  - A second problem was identified where the virtual page number was being stored as a fully expanded address in the paget able, and not as a page number. Due to the compressed encoding of the page table entry, this means that the virtual address space would be shrunk by ~4000x. This is now fixed, so we have the full as-designed virtual memory space once again.
  - A migration routine was created to go from v1 -> v2 databases. It automatically detects the older version and attempts to guide the user through a migration. Although we don't have many users and databases today, this is a "best practice" for breaking revisions and this serves as a basis for forward-looking changes that are migrateable.
- Various fixes and improvements to the USB update scripts to improve reliability.
- Graphical panic outputs: when there is a panic, you get a "Guru Meditation" error box plus the panic message.
  - Currently all panics are hard crashes
  - Most of the time the system will reboot itself within a few seconds of displaying the panic
  - There will be occassions where you will need to insert a paperclip into the reset port on the lower right hand corner to recover from the panic.
  - If you get a panic, please snap a photo of it and drop it in a new issue in the `xous-core` repo, along with a description of what you were doing at the time.

## New in 0.9.9
This release requires a new SoC. It is highly recommended to first upload the SoC and install the update, and then
perform the Xous firmware upgrade. This requires running manual update commands, instead of the all-in-one updater script.

- `modals` text entry has been refactored to allow multi-field text entries with defaults! Thanks to gsora for PR #140.
- fix issue #141: bug fix in `log-server` where max-length buffers were not being printed + refactor of method to use `send` vs scalars
- PR #149: index support for modals. Lists can be submitted as a `Vec` now, with an array index returned as the selection result. Thanks to nworbnhoj for the PR.
- PR #150 & #153: QR codes can now display a separate QR code from the actual text in the box via a Some/None specifier. Thanks to nworbnhoj for the PR & refinements.
- PR #151: message forwarding standardized as part of the messaging API. See https://betrusted.io/xous-book/ch07-07-forwarding.html
- fixed locking bug in dlmalloc (stdlib version 1.60.0.7)
- update smoltcp to 0.8.1
- refactor wait threads in net crate - use statically allocated pool of waiters + better filtering of requests for less churn
- defer Drop on TcpStream until all written packets have been transmitted
- scheduler quantum is now a tuning parameter in xous definitions.rs (`BASE_QUANTA_MS`). it is now set to 10ms, down from 20ms.
- USB device core with keyboard HID emulation demo and FIDO2 HID support; fix issue #170
- Issue #162 and #159: fix bugs with condvar support. condvar IDs are now serial, so re-allocations are not a problem, and the routine to remove old ones from the notification table now looks at the correct sender ID.
- Add `ceil`, `floor`, and `trunc` (f32 and f64) variants to the built-ins list (this is a `std` lib update, in 1.61.0.2)
- Add CI test automation facilities - CI infra now drives actual hardware through `expect` scripts, instead of just doing simulation checks
- Vendor in `getrandom` so we can support a Xous API for the crate, allowing us access some of the more modern rustcrypto APIs. This is necssary for `randcore` 0.6 compatibility. `randcore` 0.5 APIs are retained by integrating them directly into the TRNG object.
- Update AES API level to 0.8, and cipher dependency to 0.4 (on rootkeys). This was necessary to get CBC support for AES, which is needed for FIDO2. This *should* have no user-facing impact.
- `vault` app: a user authentication management app is now ready for Alpha testing. It aims to provide FIDO2, TOTP, and stored password DB functions.
  - U2F/FIDO2 are a vendor-in of Google OpenSK's FIDO2 implementation. The code basically passes the CTAP2 test suite (https://github.com/google/CTAP2-test-tool) ("basically passes" in that the timeouts tests fail because they aren't automated to not "press the button" when timeouts are being tested).
  - U2F functions are best supported with UX flow. FIDO2 transactions still trying to figure out what the UX flow is even supposed to be:
    we're lacking actual FIDO2 applications to test against. Some prompts are still just stand-in text.
  - TOTP integration is thanks to blakesmiths's PoC TOTP code!
  - Password vault functionality in place
  - Test routine for adding dozens of TOTP/FIDO records and a hundred passwords added. System tested up to 300 passwords -- no crash observed, but query performance of the PDDB is slow (~8 seconds)
- Strip out gratuitous use of floating point -- this trims about 100k overall from the memory footprint.
- Autobacklight feature: selectable feature to automatically raise the backlight when keys are pressed. Thanks to gsora for the feature!
  - More importantly, this adds `crossbeam` into the kernel. This is a somewhat heavyweight item and is not recommended for use in core
    services, but by including it to drive the auto-backlight feature, we get regular code coverage of the condvar pathway.
- Fix PDDB FSCB generation problems
  - some issue were found in free space cache generation, these are now fixed
  - fuzzer added to push many more corner cases than before -- disk is filled to ~75% capacity with dozens of Bases,
    triggering roughly 4 FSCB ops, and then all Bases and keys are verified to be correct.
- Optimize GAM performance
  - context switches that revert to a prior app screen are restored from a stashed bitmap instead of a full redraw. This
    prevents old menus, contexts, and defacements from "piling up" when an app is blocked due to an exceptional condition
    being raised (such as the PDDB requesting a full basis unlock to generate the FSCB)
- PDDB support in libstd
  - Directories are implemented as dicts in the flat namespace
  - The `:` separator is used between path components
  - A path that begins with a `:` specifies a basis. That is, the path `example` specifies a dict in the Union basis, while the path `:.System:example` specifies a dict `example` in the basis `.System`.
  - A path that is only `:` specifies `all bases`, and is used to list the open bases
  - The path `::` specifies the "default basis", which is the most recently-opened one
  - Because the path delimiter is `:`, this cannot be used as a string in filenames
    - Note, however, that the underlying API allows for `:` in filenames, which will confuse the libstd API
  - It is possible for a "file" and a "directory" with the same name to exist in the same "directory". In this case, the entity will return `true` for both `.is_file()` and `.is_directory()`. In practice this doesn't matter, since there are different calls for working with files and directories.
  - When deleting a file, it is immediately deleted and all open file handles on the system are now invalid. This is in contrast to other platforms where open file handles still work, or where a file that is open cannot be deleted.
  - It is not yet possible to create or delete bases using this API.
  - Libstd support for PDDB is not possible with hosted mode. File operations will write to your local filesystem.
- BIP39 wordlist handling
  - Display of BIP39 words from a `[u8]`
  - Input of BIP39 words into a `[u8]`, with validation and dynamic lookup/autocomplete of words
- Improved kernel revisioning
  - A readable semantic version tag is appended to loader and kernel images
  - In addition to the current tag, a tag for "minimum xous version" to read a PDDB backup generated by the current Xous image is included.
- Backup and restore of the PDDB
  - PDDB can now be backed up via USB. An encryption key, coded in BIP-39 words, is displayed on the screen.
  - Likewise, the PDDB can be restored onto any device, so long as you have the encryption key.
  - Restoration of the PDDB to a brand new device will require a "rekey" step that migrates the PDDB to the device-specific DNA code.
  - Most deniability is lost in the event of a rekey migration (only about 10% of the disk free space is fake-rekeyed for performance reasons). If full deniability is desired, one can run `pddb churn` after the migration to fully re-cycle all the ciphertext in the PDDB, and regain full deniability (but it can take up to 10x longer to run than a simple rekey).
- Auto-update flow
  - Staged updates are now automatically applied, or at least the user is prompted to enter passwords and apply them.
  - Devices with no passwords prompt users to create them, at least the very first time.
- Clarifications to terminology
  - Various menus and items clarified to be easier to read/understand. In particular:
    - The term "FPGA key" is now "backup key"
    - The term "update password" is now "root password"
    - The term "root keys" (as in "init root keys") is now simply referred to as "passwords" (as in "setup passwords")
    - The new terms are less pedantic but hopefully more intuitive

## New in 0.9.10
- Host-side updates are now simplified.
  - There is just one script to run on all platforms: `precursorupdater`
  - The old factory_reset.[sh,ps1] and update_ci scripts are now deprecated, and will be permanently removed next release.
  - `precursorupdater` is [published to PyPi](https://pypi.org/project/precursorupdater/) with the help of neutralinsomniac to sort out the packaging issues via #204. Thank you!
- PDDB fixes:
  - root structure journal age bug fixed & pushed as hotfix to v0.9.9
  - periodic flush of FSCB SpaceUpdate records added to restore deniability
  - Shellchat commands for flush, sync, and write added to the pddb subcommand
  - `backalyzer` script added to analyze backups. Useful for debug & recovery of data.
  - Fixed aes-keywrap bug - OG library was faulty; swapped in one that passes NIST test vectors & added transparent migration.
- Net fixes (`std` testbench compliance):
  - added loopback interface by "faking it" over the COM as smoltcp does not yet have the feature (loops back packets and ARP packets)
  - `net test` command added when the nettest feature is turned on
  - get error codes into compliance with library expcectations
  - add nonblocking feature
  - fix Peek
  - fix short reads -- no more discarding of excess data when the read buffer is shorter than the data in the buffer
  - fix TcpClose -- waits until the close handshake finishes before removing the socket
  - handle "unattended" closes -- this is when someone connects to a server and immediately disconnects, so the application layer never has time to issue a "formal" close request. Now it is automatically issued.
  - fix timeouts
- `ditherpunk` improvements (PR #207):
  - iterator form for PNG decoding (thanks to nworbnhoj for a ton of work to get that together)
  - memory usage is well-constrained now, and suitable for everyday use
  - primary limit to PNG decode speed is read speed over e.g. TCP
- Feature #211 (change unlock PIN) implemented
  - The menu item is in the PDDB Submenu->Change unlock PIN
  - The redundant boot PIN setting during first power on setup is also removed. Only the one you set when you init the PDDB matters.
- vault backup restore (PR #205):
  - backup and restore of TOTP + password records to a host device via USB implemented by gsora. Huge thanks, that was a massive effort! lots of refactoring of the internal data structures used by the vault, making them more idiomatic.
  - separate host-based tool currently located at `apps/vault/tools/vaultbackup-rs` must be run on the host side to perform the backup
  - data is stored on the host as JSON; users can format their own JSON records to import existing TOTP and password data to the device in a bulk command
  - BitWarden export format is also supported by `vaultbackup-rs`.
  - backup and restore can only be run with user approval, accessed via the `vault` context menu and then selecting `Enable host readout`. Note that in this mode, any host can read vault secrets; therefore, the mode locks out the UI and when it is active.
- highly experimental TLS support when the "tls" feature is enabled. Relies on a pure-Rust implementation of `ring` located in the `ring-xous` fork.
- performance monitoring framework added. see `tools/perflib` and `services/shellchat/net_cmd.rs` for examples of how to use it.
- HOTP support added to `vault`. HOTPs display in the TOTP window with the notation "HOTP" next to them, and they auto-increment on autotype. When creating new items in TOTP you are given the option to make an HOTP record, and you can convert between the two by editing the record and changing the bottom line from totp to hotp and vice-versa. The `timestep` field is re-used from the TOTP record to store the `count` for HOTP.
- `ball` app demo removed from default build
- WLAN submenu added, thanks to a huge effort by @gsora.
- fix/close various old issues (in particular, RTC interrupts stripped out and suspend lock fails now trigger a notification)
- move RTC resume handler to the secure/private server - hopefully resolves a susres failure case
- `xtask` cleanup
  - old/unused targets removed
  - code refactored to use builder patterns and to be more modular
  - better support for remote packages and pre-built artifacts in the build system
- Cleanup to facilitate more targets that Precursor:
  - `api` directory created.
    - `ticktimer`, `log-server`, `xous-names`, and `susres` split into api/implementation pairs
  - `xous-kernel`, `xous-ipc`, `xous-rs` updated, packaged, and pushed to crates.io; kernel has gdb-stub removed since it doesn't work and creates a crates.io incompatible dependency.
  - `utralib` refactored to be the domicile for platform-specific artifacts:
    - SVD files are now located here
    - `renode`, `hosted`, `precusor` targets now added
    - targets are selected by a feature flag passed through the build system
- Added a sanity check to the backup.py to make sure that the backup preparation was run: you must prepare backups every time before doing a backup. The exported key headers are erased after the backup is run, because you don't want the exported keys just laying around where anyone can read it out by plugging in a USB cable. Unfortunately, a user lost data because this check was missing :(
- Added crates.io package verification to `xtask`. Note: Cargo.toml files are munged by `cargo publish`, so it's difficult to prove equivalence of your source file and what you're sent from crates.io. Instead, there's now a check in CI to confirm that Cargo.lock did not change, which should change with a tampered Cargo.toml.
- Fixed cache coherence issue in FLASH. Writes to flash memory need to also invalidate D$ because they are out of band to the regular memory hierarchy.
- Add checksums to backups
  - every 1MiB block of the PDDB is checksummed with a SHA-512 hash, of which the first 128 bits are stored in a table
  - checksums are included in the backup header
  - `backalyzer.py`, `backup.py`, and `restore.py` now parse the header and if checksums are there, it will flag if there is a checksum error
  - backups now take about an extra minute to run, due to the inclusion of the extra checksums
  - backups are no longer abortable, because in order to do the checksums, we have to unmount the PDDB and put the system into a semi-shutdown state. A confirmation screen now gates backups to avoid users accidentally triggering backups with a fat-fingered menu selection.

## New in 0.9.11
- Various infrastructure fixes contributed by @eupn and @jeandudey
- "Lock device" feature added; PDDB unmount before reboots
- Successive failed PIN attempts will re-suspend the device if it is suspendable, or reboot if not
- Fix bug in device auto-shutdown; COM/LLIO method deprecated as susres method does the correct sequencing. This should help with some of the "insert paperclip" scenarios after updating SoC, hopefully.
- Updated VexRiscv core to the latest version. STATIC branch prediction enabled and slightly faster I$ gives a small performance bump. Also fixes a bug with cache flushing that was causing coherence problems with the PDDB.
- Fix tricky loader bug that was causing subtle issues with various build configurations
- Suppress main menu from popping up before the PDDB is mounted (resolves race conditions based on PDDB-stored keys)
- Optimize PDDB bulk key listing performance
- Add French language locale (thanks @tmarble!)
- Add `mtxcli` application, a basic Matrix chat interface (currently just https-secured, not E2EE). Thanks again @tmarble for the contribution!
- Several infrastructure changes/improvements to how utralib and crating works
- Add some UX cues on boot asking the user to wait for various operations.
- Fix context switching in GAM. Now, when relinquishing a context, the context is switched before the response is fired back to the caller. This means that it is much less likely that the caller will start drawing prematurely and have the draw ops missed.
- Rework main menu & preferences to use a dedicated "preferences" submenu (thanks @gsora!). This change will cause your system to prompt you to set the time again, because the location of the time zone record changes.
- Notes in `vault` are now editable without deleting the existing text
- `vault` password import from CSV using `vaultbackup-rs` (a host-based Rust program found in `apps/vault/tools`)
- eFuse burning now in Beta.
  - Burn an indelible backup key into your device without any third-party hardware
  - Loss of the backup key will brick your device permanently. Bugs in the burning process could also brick your device.
  - Testers need to build with `--feature efuse` in the command line. The process is not yet high confidence, so, proceed at your own risk!
  - Please contact bunnie if you plan to try this feature. Because it is permanent, and there is limited production due to supply chain issues, only minimal testing could be performed.
- Fixed GAM issue where canvases previously defaced would be re-defaced every time the canvas order is computed.
- Wifi signal is now rendered as bars, instead of as a number (thanks @gsora for PR#283!).

## New in 0.9.12
- Basis priority order is displayed in the status bar (issue #269). The left-most basis is the default basis. When no secret bases are open, no notification is displayed (the `.System` basis is assumed).
- Various bug fixes in `mtxcli`
- Fixed issue #109, where PDDB can panic after a memory cache prune due to missing keys.
- Reduced kernel code size by about 737kiB (10%) by restoring lto=`fat` and pushing FFT test code onto the tester. Note that any users who wish to write code that relies on built-in floating point transcendental functions will have to restore lto=`thin`, at least until https://github.com/rust-lang/rust/issues/105734 is resolved.
- `bip-utils` dependency removed from Python packages. This allows `backalyzer` and `precursorupdater` to run on older platforms that don't have the latest-greatest Python. A hand-rolled BIP-39 word-to-bits converter is used instead.
- More optimizations to `vault` passwords path. Records are re-used instead of re-allocated if they don't change. This should speedup switching to `vault` passwords by about 2x after the very first time the records are loaded (the first time will take longer because the records have to be built up).
- Extend watchdog reset time to ~30s from 7s, to enable easier guru meditation reporting.
- Add USB mass-storage drivers (thanks @gsora for all the help there!). Currently able to emulate a blank USB drive in RAM; more to come soon.
- Performance fixes to xous scalar and memory messages. A subtle bug was uncovered and fixed in the way scalar messages were being returned, and memory messages now initialize memory using an unrolled loop that takes better advantage of the 32-bit architecture and cache line size. A corresponding `std` fix to an unnecessary `yield_slice()` inside `dl_malloc` improves `vault` PDDB large-key readout performance by 30%.
- Find and fix some edge cases in key deletion.
  - Keys that were supposed to be deleted were being re-fetched from RAM cache, which leads to them re-appearing in the UX and when one attempts to re-delete the key it triggers a double-free error.
  - Small pool key packing was incorrectly using an old key offset when repacking keys, leading to data corruption/loss after deletion events
- `mtxcli` has a message filter and async message updates! (thanks @tmarble)
- OpenSK FIDO code upgraded to handle FIDO2.1, which means among other things Precursor now supports residential SSH keys (e.g. you can use it with ssh to log in, sign commits, etc.). Upgrading to the latest version will trigger a migration to the new database format. If there is a bug or compatibility issue, don't fear: the previous database is not affected, and you can downgrade to the previous version and continue using your original keys.
- `transientdisk` PoC demo app by @gsora: a RAM-based 1.44MiB USB disk that one can use to transfer sensitive materials (such as private keys) between computers. The disk is de-allocated by just backgrounding the app, and you can sleep well at night knowing RAM is completely erased on a reboot.
- Lots of kernel upgrades & fixes by @xobs:
  - emulation: the ticktimer is now correctly able to handle delays of more than 49 days
  - emulation: timer0 is now correctly modeled, and the system timer works correctly
  - kernel: thread selection is now massively improved, and should be faster
  - kernel: thread selection now correctly selects and parks threads
  - kernel: the main loop is now simpler, though there is more room for improvement
  - kernel: execution now immediately transfers to spawned threads
  - kernel: fixed a bug where a thread immediately exited and the parent joined it
  - kernel: when returning a message twice, the error DoubleFree is now returned instead of ProcessNotFound
  - kernel: all `scalar` return calls are now unified
  - kernel: servers get to use their full scheduled quantum
  - libxous: syscalls now use asm! rather than external object files
  - ticktimer: the condvar implementation has been completely overhauled
  - ticktimer: implemented FreeMutex and FreeCondition api calls
  - ticktimer: only respond to RecalculateSleep when sent internally
  - ticktimer: use new .pop_first() function on BTreeHeap
  - ticktimer: fix a potential panic in the interrupt handler
- Fixed some edge cases in the I2C driver, and improved sleep/resume stability.

## New in 0.9.13
- Loader refactor & optimization:
  - Better portability to different RAM sizes
  - Assembly stubs eliminated and absorbed into Rust files
  - Code modularized and re-organized
  - Phase 1 cleaned up and optimized
- VexRiscv core patch to D$ virtual memory flush bug
  - Hopefully resolves issue #321
- SoC yield bugs fixed
  - Work-around Vivado tool issue where >10% of compilations were failing on some units
  - Strip out unused logic to decongest the design
  - Requires an update to usb_update.py, precursorupdater to work with the new SoC as the CPU debug port is replaced with a simple reset-halt mechanism for preventing bus traffic during USB updates
  - Metastability harden I2C & TRNG
  - Handle I2C timeouts. The I2C block is sensitive to hardware-specific thresholds, and on some devices it can fail to come up cleanly on boot. This code recovers from that more gracefully.
  - Move I/O blocks into always-on domain to avoid clock stoppage during fire and forget I/O operation
- I2C fixes:
  - Ensure that the RTC does not interpret line noise during shutdown as garbage by having the very last command issued be a read to the RTC.
  - Shut down I2C block after this read happens by disabling it
  - Harden the RTC handler such that if junk corrupts the RTC it doesn't loop forever being confused about the junk data.
- More multi-platform support work
  - Preliminary Cramium SoC and FPGA targets incorporated
  - atsama5d27 target support via PRs from Foundation Devices (thank you!!). Xous is now booting on the ATSAMA5D27-SOM1-EK1 dev board!
- Fix edge case in phase 1 loader (thanks to @southpawflow for reporting it and providing the test case files)
- Implementations removed from crates.io (API crates still published) -- nobody is using the implementation crates it seems, and they are very hard to maintain.
- (EC) WF200 firmware bumped to 3.16.0 (will trigger an EC update). EC Litex design also brought into compliance with deprecated Litex APIs.
- Various improvements:
  - MAC address now added to wifi preferences status screen
  - All-0 app_id in U2F no longer prompts for a save record
  - PDDB shellchat writeall command via @pakl
- Add Force Update option for the EC. This required migrating the time server runtime into the DNS process space, due to exhaustion of connection IDs in the status process space.
- @xobs has added the feature `--gdb-stub` to the build. When selected, the kernel is built with GDB support over serial port. This works well in Renode. To try it in hardware, one must first run `console app` inside `shellchat` to activate the GDB UART (otherwise the sole serial port is connected to the console log).
- @xobs added graphical panic output to the kernel. This is different from a guru meditation in that it only happens when the kernel itself panics.
- Pulled in `ebreak` fix for VexRiscv CPU
- In `vault`, deleting a password and saving the record with the blank password triggers a password generation dialog box (useful for re-doing passwords)
- Add USB serial support
  - console logs can now be viewed via USB serial with the shellchat command `usb console` (`usb noconsole` to turn off). You will need a terminal client that is capable of CRLF translations.
  - TRNG can be set to emit raw binary data over USB serial with `usb trng` (`usb notrng` to turn off). This should be compatible with existing methods to extract randomness from USB dongles such as the OneRNG (looking for an existing HW RNG dongle user to test and confirm compatibility with their existing system!).
- "Lock device" now sleeps after reboot (thanks to patches by @gsora)
- Hosted mode now runs more smoothly, with less lag (thanks @yvt for the patch!)

## New in 0.9.14
- `gdb-stub` on hardware is now quite reliable, thanks to some performance improvements by @xobs. Just remember that single stepping does not work on XIP images (and by default now, apps are compiled as `xip`)
- "Notes" fields in `vault` app that start with the keyword 'bip39' will trigger a BIP39 password entry box (if the password field is blank), or BIP39 rendering of the hex data. Password generation prompt also uses the password 'bip39' to trigger the BIP39 generation sequence. It does mean that you can't use just 'bip39' as a regular password but...
- Add multi-line text editing to `vault` password fields, as well as left/right cursor movement to call up an insertion point that can be used to insert and delete characters in the middle of a field.
- Extra characters added to arrow keys and Fn keys from MacOS hosted mode cleaned up (thanks @wizzard0)
- Device will not try to suspend on lock if it is plugged in
- Autosleep timer option added. By default it is 0 (disabled). It is adjustable in increments of minutes. Note that if you try to lock the device while plugged in, and then unplug it without unlocking it, the system will stay "awake" because it can't consult the PDDB to know what the autosleep setting is.
- Autosleep can also optionally lock the device on sleep. However, by default it just sleeps.
- Add "lefty mode" option for `vault` (flips deny key from F1 to F4)
- Add "autotype delay" setting. The default is 30ms, but some computers can't handle key strokes that fast (password characters will be dropped). This allows users to tune this down, to a maximum of 500ms (at which point you may actually get multiple key entries depending on your hold-to-repeat delay). Probably a setting of 80ms should be fine to deal with deeply virtualized USB stacks running on slower computers.
- Fix #325, u2f authentication requests now sunset even when the host stops polling
- #388 via @eupn adds physical address resolution for a remote virtual memory process, allowing for coordination with remote DMA initiators. Does introduce some potential security problems, so gated behind the `v2p` flag.
- Fix #339 by adjusting the shellchat API call to match what is done in status bar
- Improved wifi scanning (fixes #336) - scans are now sorted by strength; old APs are retired; and the UX will pause while the scan occurs. Repeated scans still require going through the entire menu tree again; this is because modal radio-box lists aren't dynamically updateable.
- Improve performance of filtering operations in `vault` by ~100x by refactoring the item cache to work on `Vec` that is repeatedly sorted, instead of on a `BTreeMap` that is referenced. Turns out that sorting is a far cheaper operation than reference-counted shared references, or copying data to the heap (to avoid the shared reference). See PR#389 for details.
- @jeandudey contributed #390 and #391 which improve interoperability of svd2utra across build hosts and modularizes the language to the locales crate. Unused assembly code was also stripped out of xous-rs.
- @samblenny contributed a Tall font. NOTE: if you are doing kernel development, you *must* update the loader with this change, otherwise some fonts will not render correctly.
- The rendering subsystem has been updated to handle this and the default system font is now Tall, which should improve readability without sacrificing user prompts (i.e. dialog boxes should still fit on the screen). Please create issues for dialog boxes that are broken by this change. Also, a deliberate choice was made to leave selection lists in the original more dense font, as selection lists benefit from vertical density.
- A proper TLS library for incorporation into apps that require it has been created by @nhoj. You can find it in `libs/tls`.
- Issue #341 closed (support open wifi networks) - requires EC update.
- Rust 1.71.0 support - @xobs discovered that Rust 1.71.0 now shifts the address around of hardware management structures such that when we bind them to interrupt handlers, the final address of the interrupt handler is different from the address we see inside the `new()` function. It's actually allowed to do this. @xobs has created the "deferred-init + Box" pattern to harden against this. Deferred-init refers to binding the address of the hardware structure to the interrupt handler *after* `new()` has returned. This ensures that at least all the optimization that may happen inside `new()` are finalized. Additionally, wrapping the result of `new()` inside `Box()` ensures that the resulting structure is put on the heap. Because `Box` also implements `Pin`, the compiler won't muck with the address any further and should prevent future incompatibilities with Rust. The only place this pattern could not be applied is in the USB stack, because the USB crate we use expects to have an un-Box'd hardware management structure. However, deferred-init alone seems to be good enough, at least for now, to allow this to work.
- Fix (hopefully for real this time?) a bug in the "flush cache" instruction for Vex that affected specifically virtual memory configurations like ours. This will require a firmware update.
- More cramium SoC target integration and libraries; support multi-SVD targets in `utralib`
- Add menu option in `vault` to type usernames (in addition to passwords)
- Fix minor issue in precursorupdater where `--config` argument would not quit and run an update instead
- Fix issue in `ProcessStartup` where `repr(C)` was missing, thanks to @vihaanjim for finding that subtle bug!

## New in v0.9.15
- refresh item cache after leaving vault host readout mode
- Regressions have bee found in Rust 1.72. We suspect the llvm back-end for RV32 is emitting invalid code, see issue #416 and #417 for more details. For now, the optimization level has been set to `s` as a work-around.
- Network stack is updated to work with the `main` branch of `smoltcp`. This is not intended as a release configuration -- this note is here so that when a release is snapshotted out, we remember to pin to a particular commit (or ideally an official release, if one happens in time).
  - This fixes a number of long-standing issues, including #210 and #407.
  - Fairly major overhaul to the network stack. We now use mspc primitives to implement the wait/poll loop, which should make the net stack much more efficient and robust.
- mtxchat project kicked off by @nohj - see https://github.com/orgs/betrusted-io/projects/3/views/1 for project tracker
- mutex & condvar refactor in ticktimer thanks to @xobs - improves performance and stability
- App loader example code added thanks to @vihaanjim
- Add "busy spinner" primitive to text boxes to the GAM. This allows UIs to show that something is happening without having to explicitly implement that.
- sigchat skeleton added thanks to @nhoj
- usbd-human-interface-device bumped to latest in preparation for a fork
- Fix #446 - add support for numeric-only passwords in `vault`
- Fork usbd-human-interface-device to xous-usb-hid
<<<<<<< HEAD
=======
- Harden EC against power glitches during updates (requires EC update - do not plug or unplug USB during an update until this patch is finished updating)
- Some housekeeping on the Xous wiki. Much more work is needed.
- Delay PDDB mount dialogs until all update checks are completed. This is done with a call named `is_ec_ready` and `set_ec_ready` in the `llio`. Nominally, it can be set/unset to indicate if the EC is going into an update state. Initially it is unset, and it is set by the status loop once all the update activities are completed. But it could be set later on by a routine that manually initiates EC updates (although there is no sanctioned way to do that at the moment).
- Fix validator to accept `tz_offset` == 0 as valid.
- Rust 1.74 rolled out. Xous now has much more native `std` support in mainline Rust, thanks to a huge effort by @xobs
  - Fix regressions in libstd `lend_impl` and PDDB `WriteKeyStd`
>>>>>>> fe2eb732

## Roadmap
- Lots of testing and bug fixes
- Fixing performance issues in `pddb`
- Refactoring `modals` to not have N^2 space growth with feature set<|MERGE_RESOLUTION|>--- conflicted
+++ resolved
@@ -419,15 +419,12 @@
 - usbd-human-interface-device bumped to latest in preparation for a fork
 - Fix #446 - add support for numeric-only passwords in `vault`
 - Fork usbd-human-interface-device to xous-usb-hid
-<<<<<<< HEAD
-=======
 - Harden EC against power glitches during updates (requires EC update - do not plug or unplug USB during an update until this patch is finished updating)
 - Some housekeeping on the Xous wiki. Much more work is needed.
 - Delay PDDB mount dialogs until all update checks are completed. This is done with a call named `is_ec_ready` and `set_ec_ready` in the `llio`. Nominally, it can be set/unset to indicate if the EC is going into an update state. Initially it is unset, and it is set by the status loop once all the update activities are completed. But it could be set later on by a routine that manually initiates EC updates (although there is no sanctioned way to do that at the moment).
 - Fix validator to accept `tz_offset` == 0 as valid.
 - Rust 1.74 rolled out. Xous now has much more native `std` support in mainline Rust, thanks to a huge effort by @xobs
   - Fix regressions in libstd `lend_impl` and PDDB `WriteKeyStd`
->>>>>>> fe2eb732
 
 ## Roadmap
 - Lots of testing and bug fixes
