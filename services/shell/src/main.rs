--- conflicted
+++ resolved
@@ -203,10 +203,6 @@
     graphics_server::set_glyph_style(graphics_conn, GlyphStyle::Regular)
         .expect("unable to set glyph");
     let (_, font_h) = graphics_server::query_glyph(graphics_conn).expect("unable to query glyph");
-<<<<<<< HEAD
-    let mut work_clipregion = Rectangle::new_coords_with_style(4, font_h as i16 + 2, screensize.x, font_h as i16 * 8 + 18, style_light);
-    let mut work_cursor: Cursor;
-=======
     let mut work_clipregion = Rectangle::new_coords_with_style(
         4,
         font_h as i16 + 2,
@@ -214,8 +210,7 @@
         font_h as i16 * 8 + 18,
         style_light,
     );
-    let mut work_cursor;
->>>>>>> f6c3d955
+    let mut work_cursor: Cursor;
     graphics_server::draw_rectangle(graphics_conn, work_clipregion)
         .expect("unable to clear region");
 
