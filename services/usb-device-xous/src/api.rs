// Note: the log server relies on this name not changing in order to hook the serial port for logging output.
// changing this name shouldn't lead to a crash, but it will lead to the USB driver being undiscoverable by
// the log crate.
pub(crate) const SERVER_NAME_USB_DEVICE: &'static str = "_Xous USB device driver_";

#[derive(num_derive::FromPrimitive, num_derive::ToPrimitive, Debug)]
pub(crate) enum Opcode {
    /// Returns the link status
    LinkStatus = 0,
    /// Send a keyboard code
    SendKeyCode = 1,
    /// "Type" a string to the keyboard. This API is relied upon by the log crate.
    SendString = 2,
    /// Get the current LED state
    GetLedState = 3,
    /// Switch to a specified device core
    SwitchCores = 4,
    /// Makes sure a given core is selected
    EnsureCore = 5,
    /// Check which core is connected
    WhichCore = 6,
    /// Restrict the debug core
    RestrictDebugAccess = 7,
    /// Retrieve restriction state
    IsRestricted = 8,
    /// Set-and-check of USB debug restriction
    DebugUsbOp = 9,
    /// Set autotype rate
    SetAutotypeRate = 10,
    /// Register a USB event observer
    RegisterUsbObserver = 11,

    /// Send a U2F message
    U2fTx = 128,
    /// Blocks the caller, waiting for a U2F message
    U2fRxDeferred = 129,
    /// A bump from the timeout process to check if U2fRx has timed out
    U2fRxTimeout = 130,

    /// Query if the HID driver was able to start
    IsSocCompatible = 256,

    /// Hook serial ASCII listener
    SerialHookAscii = 512,
    /// Hook serial binary listener
    SerialHookBinary = 513,
    /// Flush any serial buffers
    SerialFlush = 514,
    /// Hook eager serial sender for TRNG output. This will not succeed if hooked for console mode already.
    SerialHookTrngSender = 515,
    /// Hook serial to the console input
    SerialHookConsole = 516,
    /// Clear any hooks
    SerialClearHooks = 517,
    /// TRNG send poll
    SerialTrngPoll = 518,

    #[cfg(feature = "mass-storage")]
    SetBlockDevice = 1024,
    #[cfg(feature = "mass-storage")]
    SetBlockDeviceSID = 1025,
    #[cfg(feature = "mass-storage")]
    ResetBlockDevice = 1026,

    // HIDv2
    /// Read a HID report
    HIDReadReport = 1027,

    /// Write a HID report
    HIDWriteReport = 1028,

    /// Set the HID descriptor to be pushed to the USB host
    HIDSetDescriptor = 1029,

    /// Unset HID descriptor and reset HIDv2 state
    HIDUnsetDescriptor = 1030,

    /// Handle the USB interrupt
    UsbIrqHandler = 2048,
    /// Suspend/resume callback
    SuspendResume = 2049,
    /// Exits the server
    Quit = 4096,

    /// API used by the logging crate. The number is hard-coded; don't change it.
    LogString = 8192,
}

// The log crate depends on this API not changing.
#[derive(Debug, rkyv::Archive, rkyv::Serialize, rkyv::Deserialize, Copy, Clone)]
pub struct UsbString {
    pub s: xous_ipc::String<4000>,
    pub sent: Option<u32>,
}

#[derive(Debug, rkyv::Archive, rkyv::Serialize, rkyv::Deserialize, Copy, Clone)]
pub struct U2fMsgIpc {
    /// All U2F protocol messages are 64 bytes
    pub data: [u8; 64],
    /// Encodes the state of the message
    pub code: U2fCode,
    /// Specifies an optional timeout
    pub timeout_ms: Option<u64>,
}

#[derive(Debug, rkyv::Archive, rkyv::Serialize, rkyv::Deserialize, Copy, Clone, Eq, PartialEq)]
pub enum U2fCode {
    Tx,
    TxAck,
    RxWait,
    RxAck,
    RxTimeout,
    Hangup,
    Denied,
}

#[derive(Eq, PartialEq, Copy, Clone)]
#[repr(usize)]
pub enum UsbDeviceType {
    Debug = 0,
    FidoKbd = 1,
    Fido = 2,
    #[cfg(feature = "mass-storage")]
    MassStorage = 3,
    Serial = 4,
    HIDv2 = 5,
}
use std::convert::TryFrom;

impl TryFrom<usize> for UsbDeviceType {
    type Error = &'static str;

    fn try_from(value: usize) -> Result<Self, Self::Error> {
        match value {
            0 => Ok(UsbDeviceType::Debug),
            1 => Ok(UsbDeviceType::FidoKbd),
            2 => Ok(UsbDeviceType::Fido),
            #[cfg(feature = "mass-storage")]
            3 => Ok(UsbDeviceType::MassStorage),
            4 => Ok(UsbDeviceType::Serial),
            5 => Ok(UsbDeviceType::HIDv2),
            _ => Err("Invalid UsbDeviceType specifier"),
        }
    }
}

pub const SERIAL_ASCII_BUFLEN: usize = 512;
pub const SERIAL_BINARY_BUFLEN: usize = 128;
#[derive(Debug, rkyv::Archive, rkyv::Serialize, rkyv::Deserialize, Copy, Clone)]
pub struct UsbSerialAscii {
    pub s: xous_ipc::String<SERIAL_ASCII_BUFLEN>,
    pub delimiter: Option<char>,
}

#[derive(Debug, rkyv::Archive, rkyv::Serialize, rkyv::Deserialize, Copy, Clone)]
pub struct UsbSerialBinary {
    pub d: [u8; SERIAL_BINARY_BUFLEN],
    pub len: usize,
}

<<<<<<< HEAD
pub const MAX_HID_REPORT_DESCRIPTOR_LEN: usize = 1024;

#[derive(Debug, rkyv::Archive, rkyv::Serialize, rkyv::Deserialize, Copy, Clone)]
pub struct HIDReportDescriptorMessage {
    pub descriptor: [u8; MAX_HID_REPORT_DESCRIPTOR_LEN],
    pub len: usize,
}

#[derive(Copy, Clone, Debug, rkyv::Archive, rkyv::Serialize, rkyv::Deserialize)]
#[repr(C, align(8))]
pub struct HIDReport(pub [u8; 64]);

impl Default for HIDReport {
    fn default() -> Self {
        return Self([0u8; 64])
    }
}

#[derive(Debug, Default, rkyv::Archive, rkyv::Serialize, rkyv::Deserialize, Copy, Clone)]
pub struct HIDReportMessage {
    pub data: Option<HIDReport>,
=======
/// this structure is used to register a USB listener.
#[derive(Debug, rkyv::Archive, rkyv::Serialize, rkyv::Deserialize, Copy, Clone)]
pub(crate) struct UsbListenerRegistration {
    pub server_name: xous_ipc::String<64>,
    pub listener_op_id: usize,
>>>>>>> d7d2065f
}<|MERGE_RESOLUTION|>--- conflicted
+++ resolved
@@ -158,7 +158,6 @@
     pub len: usize,
 }
 
-<<<<<<< HEAD
 pub const MAX_HID_REPORT_DESCRIPTOR_LEN: usize = 1024;
 
 #[derive(Debug, rkyv::Archive, rkyv::Serialize, rkyv::Deserialize, Copy, Clone)]
@@ -180,11 +179,11 @@
 #[derive(Debug, Default, rkyv::Archive, rkyv::Serialize, rkyv::Deserialize, Copy, Clone)]
 pub struct HIDReportMessage {
     pub data: Option<HIDReport>,
-=======
+}
+
 /// this structure is used to register a USB listener.
 #[derive(Debug, rkyv::Archive, rkyv::Serialize, rkyv::Deserialize, Copy, Clone)]
 pub(crate) struct UsbListenerRegistration {
     pub server_name: xous_ipc::String<64>,
     pub listener_op_id: usize,
->>>>>>> d7d2065f
 }