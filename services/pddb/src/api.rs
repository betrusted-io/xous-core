use bitfield::bitfield;
use std::num::NonZeroU32;

// on the "[allow(dead_code)]" directives: these constants are used to define the PDDB, and are
// sometimes used by both `bin` (main.rs) and `lib` (lib.rs) views, but also, sometimes used
// by only one. The API view is included in both, and if a constant is not used in both views it
// triggers an unused code warning. However, it feels really weird to split these constants into
// bin/lib/api views and shuffle them back and forth depending upon any given particular need
// to access them (especially given that some are more useful for debugging and testing and thus
// get configured out in some builds). Thus, we tell clippy to just shut up and stick them all
// here, because sometimes, clippy just can't see the big picture.

// note this name cannot be changed because it is baked into `libstd`
pub(crate) const SERVER_NAME_PDDB: &str     = "_Plausibly Deniable Database_";
pub(crate) const SERVER_NAME_PDDB_POLLER: &str     = "_PDDB Mount Poller_";
/// This is the registered name for a dedicated private API channel to the PDDB for doing the time reset
/// Even though nobody but the PDDB should connect to this, we have to share it publicly so the PDDB can
/// depend upon this constant.
pub const TIME_SERVER_PDDB: &'static str = "_dedicated pddb timeserver connection_";

#[allow(dead_code)]
pub(crate) const BASIS_NAME_LEN: usize = 64; // don't want this too long anyways, because it's not recorded anywhere - users have to type it in.
#[allow(dead_code)]
pub(crate) const DICT_NAME_LEN: usize = 127 - 4 - 4 - 4 - 4; // u32: flags, age, free index, numkeys = 111
#[allow(dead_code)]
pub(crate) const KEY_NAME_LEN: usize = 127 - 8 - 8 - 8 - 4 - 4; // u64: vaddr/len/resvd, u32: flags, age = 95
#[allow(dead_code)]
pub(crate) const PASSWORD_LEN: usize = 72; // this is actually set by bcrypt
#[allow(dead_code)]
pub(crate) const PDDB_MAGIC: [u8; 4] = [0x50, 0x44, 0x44, 0x42];
/// migrateable version pairs
/// PDDB_MIGRATE_1:
///   00.00.01.01 - xous 0.9.7 release (original base release)
///   00.00.02.01 - xous 0.9.8 migration -> hkdf added on basis key derivation to make separate PT/data keys
#[allow(dead_code)]
pub(crate) const PDDB_MIGRATE_1: (u32, u32) = (0x00_00_01_01, 0x00_00_02_01);
#[allow(dead_code)]
pub(crate) const PDDB_VERSION: u32 = 0x00_00_02_01;
#[allow(dead_code)]
// PDDB_A_LEN may be shorter than xous::PDDB_LEN, to speed up testing.
#[allow(dead_code)]
#[cfg(not(any(feature="pddbtest",feature="autobasis",feature="ci")))]
pub(crate) const PDDB_A_LEN: usize = xous::PDDB_LEN as usize;
#[allow(dead_code)]
#[cfg(any(feature="pddbtest",feature="autobasis",feature="ci"))]
pub const PDDB_A_LEN: usize = 4 * 1024 * 1024;

/// range for the starting point of a journal number, picked from a random seed
/// the goal is to reduce info leakage about the age of structures relative to each other
/// in various basis in case of partial disclosure of passwords (especially the system password)
/// The idea is to pick a number that is larger than the wear-out lifetime of the FLASH memory.
/// This memory should wear out after about 100k R/W cycles, so, 100MM is probably a big enough
/// range, while avoiding exhausting a 32-bit count.
#[allow(dead_code)]
pub(crate) const JOURNAL_RAND_RANGE: u32 = 100_000_000;
/// The FSCB has a much smaller journal number (256), so we can't afford to make the starting point as big.
#[allow(dead_code)]
pub(crate) const FSCB_JOURNAL_RAND_RANGE: u8 = 24;

/// A number between (0, 1] that defines how many of the "truly free" pages we
/// should put into the FSCB. A value of 0.0 is not allowed as that leaves no free pages.
/// A value of 1.0 would allow an attacker to deduce the real size of data because all
/// the freee space would be tracked in the FSCB. Thus the trade-off is deniability versus
/// performance: a fill coefficient of 1.0 means we'd never have to do a brute force scan
/// for free pages, but you would have no deniability; a fill coefficient of near-0 means
/// we could plausibly deny a lot of pages as being free space, but every time you wanted
/// to grow a record, you'd have to unlock all your Basis and do a brute force scan, otherwise
/// you risk overwriting hidden data by mistaking it as free space. The initial setting is
/// 0.5: with this setting, we won't be more than a factor of 2 off from the ideal setting!
#[allow(dead_code)]
pub(crate) const FSCB_FILL_COEFFICIENT: f32 = 0.5;
/// This adds some uncertainty to the fill coeffiecient. This adds "noise" to the free space
/// top-up, to try and mitigate analysis patterns of the amount of free space available based
/// on a fixed ratio reduction over time. Expressed as the extents of a random +/- offset
/// from the FILL_COEFFICIENT.
#[allow(dead_code)]
pub(crate) const FSCB_FILL_UNCERTAINTY: f32 = 0.1;

/// This is a number that represents a fraction out of 255 that is the chance of a given
/// block of unused data being recycled with noise. (So 26 would be roughly a 10% chance).
/// This is an optimization that makes PDDB migrations/restores faster, while maintaining
/// some amount of deniability. The higher the chance of rekey, the better the deniability.
///
/// If you set the REKEY_CHANCE to 0, then after a migration or rekey operation,
/// exactly the set of data that is used will have its ciphertext changed, which is a precise
/// leak of the amount of information in the PDDB.
///
/// If you set REKEY_CHANCE to 256 or greater, then, every block is mutated, regardless of
/// the usage state of the PDDB, and full deniability is preserved. However, this will cause
/// the rekey operation to always take about a half hour, even if the PDDB is basically empty.
///
/// The initial 10% threshold gives us sufficient deniability for e.g. small secrets like
/// passwords, TOTP tokens, U2F keys while incurring just a couple extra minutes overhead.
/// However it would probably not be sufficient if you routinely use the PDDB to store
/// large objects like images, audio, or large blocks of text.
#[allow(dead_code)]
pub(crate) const FAST_REKEY_CHANCE: u32 = 26;

#[allow(dead_code)]
pub const PDDB_DEFAULT_SYSTEM_BASIS: &'static str = ".System";
// this isn't an "official" basis, but it is used for the AAD for encrypting the FastSpace structure
#[allow(dead_code)]
pub(crate) const PDDB_FAST_SPACE_SYSTEM_BASIS: &'static str = ".FastSpace";

#[allow(dead_code)]
// TODO: add hardware acceleration for BCRYPT so we can hit the OWASP target without excessive UX delay
pub(crate) const BCRYPT_COST: u32 = 7;   // 10 is the minimum recommended by OWASP; takes 5696 ms to verify @ 10 rounds; 804 ms to verify 7 rounds

#[derive(num_derive::FromPrimitive, num_derive::ToPrimitive, Debug)]
pub(crate) enum Opcode {
    IsMounted = 0,
    TryMount = 1,

    ListBasis = 2,
    LatestBasis = 3,
    /// Note that creating a basis does not automatically open it!
    CreateBasis = 4,
    OpenBasis = 5,
    CloseBasis = 6,
    /// warning, the Delete routines have not been well tested
    DeleteBasis = 7,
    DeleteKey = 8,
    DeleteDict = 9,
    KeyAttributes = 10,

    // routines to list available resources
    KeyCountInDict = 11,
    // GetKeyNameAtIndex = 12, // superceded by ListKeyV2
    DictCountInBasis = 13,
    GetDictNameAtIndex = 14,

    /// primary method for accessing the database
    KeyRequest = 15,

    // pddbkey methods
    ReadKey = 16,
    WriteKey = 17,
    WriteKeyFlush = 18,

    // GC methods
    PeriodicScrub = 19,

    /// drops any connection state associated with a given key
    KeyDrop = 20,

    /// Menu opcodes
    MenuListBasis = 21,

    /// Security state checks
    IsEfuseSecured = 22,

    /// Suspend/resume callback
    SuspendResume = 23,
    /// quit the server
    Quit = 24,
    /// Write debug dump (only available in hosted mode)
    #[cfg(any(feature="hosted"))]
    DangerousDebug = 25,
    #[cfg(all(feature="pddbtest", feature="autobasis"))]
    BasisTesting = 26,

    ListBasisStd = 26,
    CreateBasisStd = 27,

    ListDictStd = 28,
    ListKeyStd = 29,

    /// libstd equivalent of `KeyRequest`
    OpenKeyStd = 30,

    /// Read a number of bytes from the current offset.
    ReadKeyStd = 31,

    /// Write a number of bytes at the current offset
    WriteKeyStd = 32,

    /// libstd equivalent of `KeyDrop`
    CloseKeyStd = 34,

    /// Remove a key from the database.
    DeleteKeyStd = 35,

    /// Return the latest basis. Useful for resolving `::` as a path.
    LatestBasisStd = 36,

    /// List all keys and dicts under a given colon-delimited path
    ListPathStd = 37,

    /// Get information about a file path
    StatPathStd = 38,

    /// Seek a file descriptor
    SeekKeyStd = 39,

    /// Create a dict
    CreateDictStd = 40,

    /// Remove an empty dict
    DeleteDictStd = 41,

    /// Rekey the PDDB
    RekeyPddb = 42,

    /// Reset "don't ask to init root keys" flag - pass-through to root keys object - for end of OQC test
    ResetDontAskInit = 43,

    /// Flush the SpaceUpdate log, restoring deniability
    FlushSpaceUpdate = 44,

    /// Optimized key listing
    ListKeyV2 = 45,

    /// change unlock PIN
    MenuChangePin = 46,

<<<<<<< HEAD
    /// Clear password cache and ask for it again
    UncacheAndAskPassword = 47,
=======
    /// run a test or diagnostic command (depends on the build)
    InternalTest = 47,
>>>>>>> c1eed3e7

    /// This key type could not be decoded
    InvalidOpcode = u32::MAX as _,
}

#[derive(num_derive::FromPrimitive, num_derive::ToPrimitive, Debug)]
pub(crate) enum PollOp {
    Poll = 0,
    Quit = 1,
}

pub type ApiToken = [u32; 3];
#[derive(rkyv::Archive, rkyv::Serialize, rkyv::Deserialize)]
#[repr(C)]
pub struct PddbBasisList {
    /// the first 63 that fit in the list -- generally we anticipate not more than a few being open at a time, so this should be enough.
    pub list: [xous_ipc::String::<BASIS_NAME_LEN>; 63],
    /// total number of basis open. Should be <= 63, but we allow it to be larger to indicate cases where this structure wasn't big enough.
    pub num: u32,
}

#[derive(rkyv::Archive, rkyv::Serialize, rkyv::Deserialize)]
pub enum PddbRequestCode {
    Create = 0,
    Open = 1,
    Close = 2,
    Delete = 3,
    NoErr = 4,
    NotMounted = 5,
    NoFreeSpace = 6,
    NotFound = 7,
    InternalError = 8,
    AccessDenied = 9,
    Uninit = 10,
    DuplicateEntry = 11,
}
#[derive(Copy, Clone, Eq, PartialEq, Debug)]
#[derive(rkyv::Archive, rkyv::Serialize, rkyv::Deserialize)]
pub enum BasisRetentionPolicy {
    Persist,
    ClearAfterSleeps(u32),
    //TimeOutSecs(u32),
}
impl BasisRetentionPolicy {
    pub fn derive_init_state(&self) -> u32 {
        match self {
            BasisRetentionPolicy::Persist => 0,
            BasisRetentionPolicy::ClearAfterSleeps(sleeps) => *sleeps,
            //BasisRetentionPolicy::TimeOutSecs(secs) => *secs,
        }
    }
}
#[derive(rkyv::Archive, rkyv::Serialize, rkyv::Deserialize)]
pub struct PddbBasisRequest {
    pub name: xous_ipc::String::<BASIS_NAME_LEN>,
    pub code: PddbRequestCode,
    pub policy: Option<BasisRetentionPolicy>,
}
#[derive(rkyv::Archive, rkyv::Serialize, rkyv::Deserialize)]
pub struct PddbDictRequest {
    pub basis_specified: bool,
    pub basis: xous_ipc::String::<BASIS_NAME_LEN>,
    pub dict: xous_ipc::String::<DICT_NAME_LEN>,
    pub key: xous_ipc::String::<KEY_NAME_LEN>,
    pub index: u32,
    pub token: [u32; 4],
    pub code: PddbRequestCode,
}

/// A structure for requesting a token to access a particular key/value pair
#[derive(rkyv::Archive, rkyv::Serialize, rkyv::Deserialize)]
pub struct PddbKeyRequest {
    pub basis_specified: bool,
    pub basis: xous_ipc::String::<BASIS_NAME_LEN>,
    pub dict: xous_ipc::String::<DICT_NAME_LEN>,
    pub key: xous_ipc::String::<KEY_NAME_LEN>,
    pub token: Option<ApiToken>,
    pub create_dict: bool,
    pub create_key: bool,
    pub alloc_hint: Option<u64>, // this is a usize but for IPC we must have defined memory sizes, so we pick the big option.
    pub cb_sid: Option<[u32; 4]>,
    pub result: PddbRequestCode,
}

pub(crate) const MAX_PDDBKLISTLEN: usize = 4064;
/// A structure for requesting a token to access a particular key/value pair
#[derive(rkyv::Archive, rkyv::Serialize, rkyv::Deserialize)]
pub (crate) struct PddbKeyList {
    pub token: [u32; 4],
    pub data: [u8; MAX_PDDBKLISTLEN],
    pub retcode: PddbRetcode,
    pub end: bool,
}

/// Return codes for Read/Write API calls to the main server
#[repr(u8)]
#[derive(num_derive::FromPrimitive, num_derive::ToPrimitive, Debug, rkyv::Archive, rkyv::Serialize, rkyv::Deserialize)]
pub(crate) enum PddbRetcode {
    Uninit = 0,
    Ok = 1,
    BasisLost = 2,
    AccessDenied = 3,
    UnexpectedEof = 4,
    InternalError = 5,
    DiskFull = 6,
}

pub(crate) const PDDB_BUF_DATA_LEN: usize = 4072;
/// PddbBuf is a C-representation of a page of memory that's used
/// to shuttle data for streaming channels. It must be exactly one
/// page in size, with some overhead specific to the PDDB book-keeping
/// at the top, and the remainder available for shuttling data.
#[repr(C, align(4096))]
pub(crate) struct PddbBuf {
    /// api token for the given buffer
    pub(crate) token: ApiToken,
    /// a field reserved for the return code
    pub(crate) retcode: PddbRetcode,
    reserved: u8,
    /// length of the data field
    pub(crate) len: u16,
    /// point in the key stream. 64-bit for future-compatibility; but, can't be larger than 32 bits on a 32-bit target.
    pub(crate) position: u64,
    pub(crate) data: [u8; PDDB_BUF_DATA_LEN],
}

#[allow(dead_code)]
/// Ensure that the `PddbBuf` struct is exactly one page big
const fn _assert_pddbbuf_is_4096_bytes() {
    unsafe { core::mem::transmute::<_, PddbBuf>([0u8; 4096]); }
}

impl PddbBuf {
    pub(crate) fn from_slice_mut(slice: &mut [u8]) -> &mut PddbBuf {
        // this transforms the slice [u8] into a PddbBuf ref.
        unsafe {core::mem::transmute::<*mut u8, &mut PddbBuf>(slice.as_mut_ptr()) }
    }
}

bitfield! {
    #[derive(Copy, Clone, PartialEq, Eq)]
    pub struct KeyFlags(u32);
    impl Debug;
    /// set if the entry is valid -- in the cache, an invalid entry means it was previously allocated but then deleted, and needs a sync
    pub valid, set_valid: 0;
    /// resolved indicates that the "start" address isn't fully resolved yet in the cache
    pub unresolved, set_unresolved: 1;
}

/// A structure for passing around key metadata
#[derive(Debug)]
pub struct KeyAttributes {
    /// actual length of data in the key
    pub len: usize,
    /// pre-reserved storage space for the key (growable to this bound "at no cost")
    pub reserved: usize,
    /// access count
    pub age: usize,
    /// owning dictionary
    pub dict: String,
    /// the specific basis from which this key's metadata was found
    pub basis: String,
    /// flags
    pub flags: KeyFlags,
    /// descriptor index
    pub index: NonZeroU32,
}

#[derive(rkyv::Archive, rkyv::Serialize, rkyv::Deserialize)]
/// serializeable version of the attributes structure
pub struct PddbKeyAttrIpc {
    pub len: u64,
    pub reserved: u64,
    pub age: u64,
    pub dict: xous_ipc::String::<DICT_NAME_LEN>,
    pub basis: xous_ipc::String::<BASIS_NAME_LEN>,
    pub flags: u32,
    pub index: u32,
    pub token: ApiToken,
    pub code: PddbRequestCode,
}
impl PddbKeyAttrIpc {
    pub fn new(token: ApiToken) -> PddbKeyAttrIpc {
        PddbKeyAttrIpc {
            len: 0,
            reserved: 0,
            age: 0,
            dict: xous_ipc::String::<DICT_NAME_LEN>::new(),
            basis: xous_ipc::String::<BASIS_NAME_LEN>::new(),
            flags: 0,
            index: 0,
            token,
            code: PddbRequestCode::Uninit,
        }
    }
    #[allow(dead_code)]
    pub fn to_attributes(&self) -> KeyAttributes {
        KeyAttributes {
            len: self.len as usize,
            reserved: self.reserved as usize,
            age: self.age as usize,
            dict: String::from(self.dict.as_str().unwrap()),
            basis: String::from(self.basis.as_str().unwrap()),
            flags: KeyFlags(self.flags),
            index: NonZeroU32::new(self.index).unwrap(),
        }
    }
    pub fn from_attributes(attr: KeyAttributes, token: ApiToken) -> PddbKeyAttrIpc {
        PddbKeyAttrIpc {
            len: attr.len as u64,
            reserved: attr.reserved as u64,
            age: attr.age as u64,
            dict: xous_ipc::String::<DICT_NAME_LEN>::from_str(&attr.dict),
            basis: xous_ipc::String::<BASIS_NAME_LEN>::from_str(&attr.basis),
            flags: attr.flags.0,
            index: attr.index.get(),
            token,
            code: PddbRequestCode::NoErr,
        }
    }
}

#[derive(rkyv::Archive, rkyv::Serialize, rkyv::Deserialize, Eq, PartialEq)]
pub enum PddbRekeyOp {
    /// rekeys the a restored PDDB to the current device DNA using the "fast" method.
    /// The "fast" method is significantly faster on PDDBs with a small amount of data, but
    /// it will leak information on the amount of data in the PDDB, in a manner that can be
    /// trivially recovered by doing comparative ciphertext analysis between the backup and
    /// the current database image. *Some* amount of chaffe data is written, but only a
    /// small amount.
    FromDnaFast(u64),
    /// same as the above, but blank space is also turned over, guaranteeing the deniability
    /// of stored data even if an attacker has the previous backup copy of the PDDB.
    FromDnaSafe(u64),
    /// Basically the same as FromDnaSafe, but doing a self-to-self "safe" rekey
    Churn,
    /*
    // skip this implementation for now. This opcode fits generally into this code flow,
    // but requires some rework of the UX to actually acquire the old and new passwords.
    // this UX work is off-topic from the mission of getting backup restoration done,
    // but the potential to integrate the password rotation scheme into this function is
    // noted here for future efforts.
    //
    /// Requests a single secret basis to have its password changed. This will reveal the size
    /// of the Basis if the attacker has a before-and-after image of the PDDB.
    /// Recommended to call `Churn` after this operation is done for optimal safety.
    ///
    /// Note: changing the password on the .System basis is a different flow. The
    /// system basis keys are encrypted directly by the rootkeys enclave, so changing
    /// its password requires calling a routine in root_keys (that does not exist
    /// at this current time).
    ChangePass(xous_ipc::String<BASIS_NAME_LEN>),
    */

    /// Return codes
    Success,
    AuthFail,
    UserAbort,
    VerifyFail,
    InternalError,
}

/// Debugging commands, available only in hosted mode
#[cfg(any(feature="hosted"))]
#[derive(rkyv::Archive, rkyv::Serialize, rkyv::Deserialize)]
pub struct PddbDangerousDebug {
    pub request: DebugRequest,
    pub dump_name: xous_ipc::String::<128>,
}
#[cfg(any(feature="hosted"))]
#[derive(rkyv::Archive, rkyv::Serialize, rkyv::Deserialize)]
pub enum DebugRequest {
    Dump = 0,
    Remount = 1,
}

#[cfg(test)]
mod tests {
    use super::*;
    #[test]
    fn test_pddbuf_size() {
        assert!(core::mem::size_of::<PddbBuf>() == 4096, "PddBuf record has the wrong size");
    }
    #[test]
    fn test_pddb_len() {
        assert!(PDDB_A_LEN <= xous::PDDB_LEN as usize, "PDDB_A_LEN is larger than the maximum extents available in the hardware");
    }
}<|MERGE_RESOLUTION|>--- conflicted
+++ resolved
@@ -213,13 +213,11 @@
     /// change unlock PIN
     MenuChangePin = 46,
 
-<<<<<<< HEAD
-    /// Clear password cache and ask for it again
-    UncacheAndAskPassword = 47,
-=======
     /// run a test or diagnostic command (depends on the build)
     InternalTest = 47,
->>>>>>> c1eed3e7
+
+    /// Clear password cache and ask for it again
+    UncacheAndAskPassword = 48,
 
     /// This key type could not be decoded
     InvalidOpcode = u32::MAX as _,
