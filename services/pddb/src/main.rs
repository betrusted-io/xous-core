#![cfg_attr(target_os = "none", no_std)]
#![cfg_attr(target_os = "none", no_main)]

/// # PDDB - Plausibly Deniable DataBase
///
/// ## Glossary:
/// * Basis - a unionizeable dictionary that can be unlocked with a password-protected key.
/// * Dictionary - similar to a "volume" on a typical filesystem. Contains a group of k/v pairs
///   that share attributes such as access permissions
/// * Key - a unique string that identifies a piece of data in the PDDB
/// * Path - Rust's notion of how to locate a file, except we interpret it as a PDDB key, where
///   the "root" directory is the dictionary, and the remainder is the "key"
/// * Value - the value associated with a key, isomorphic ot a "file" in Rust
/// * Open Basis - A Basis that is decryptable and known to the system.
/// * Closed Basis - A Basis that is not decryptable. It's unknown to the system and potentially treated
///   identically to free disk space, e.g., it could be partially overwritten.
/// * FSCB - Free Space Commit Buffer. A few pages allocated to tracking a subset of free space,
///   meant to accelerate PDDB operations. Creates a side-channel that can reveal that some activity
///   has happened, but without disclosing what and why. Contains FastSpace and SpaceUpdate records.
///   Frequently updated, so the buffer is slightly oversized, and which sector is "hot" is randomized
///   for wear-levelling.
/// * MBBB - Make Before Break Buffer. A set of randomly allocated pages that are a shadow copy
///   of a page table page. If any data exists, its contents override those of a corrupted page table.
/// * FastSpace - a collection of random pages that are known to be empty. The number of pages in FastSpace
///   is reduced from the absolute amount of free space available by at least a factor of FSCB_FILL_COEFFICIENT.
/// * SpaceUpdate - encrypted patches to the FastSpace table. The FastSpace table is "heavyweight", and would
///   be too expensive to update on every page allocation, so SpaceUpdate is used to patch the FastSpace table.
///
/// A `Path` like the following is deconstructed as follows by the PDDB:
///
/// ```Text
///  Dictionary
///    |         Key
///    |          |
///  --+- --------+---------------------
///  logs:matrix/alice/oct30_2021/bob.txt
/// ```
///
/// It could equally have an arbitrary name like `logs:Matrix - alice to bob Oct 30 2021`;
/// as long as the string that identifies a Key is unique, it's stored in the database
/// all the same. Any valid utf-8 unicode characters are acceptable.
///
/// Likewise, something like this:
/// `settings:wifi/Kosagi.json`
/// Would be deconstructed into the "settings" dictionary with a key of `wifi/Kosagi.json`.
///
/// ## Code Organization:
/// Accurate as of Nov 2021. May be subject to charge, ymmv.
///
/// ### `frontend.rs`
/// Defines a set of modules that plug the PDDB into applications (in particular, they
/// attemp to provide a Rust-compatible `read`/`write`/`open` abstraction layer,
/// torturing the notion of `Prefix`, `Path` and `File` in Rust to fit the basis/dict/key
/// format of the PDDB).
///
/// This is the `lib`-facing set of operations.
///
/// ### `backend.rs`
/// Defines a set of modules that implement the PDDB itself. This is the hardware-facing set
/// of operations.
///
/// #### `basis.rs`
/// The set of known `Basis` are tracked in the `BasisCache` structure. This is the "entry point"
/// for most operations on the PDDB, and thus most externally-visible API calls will be revealed
/// on that structure; in fact many calls on that object are just pass-through of lower level calls.
///
/// A `BasisCach`e consists of one or more `BasisCacheEntries`. This structure manages one or more
/// `DictCacheEntry` within a `BasisCacheEntry`'s dictionary cache.
///
/// #### `dictionary.rs`
/// The `DictCacheEntry` is defined in this file, along with the on-disk `Dictionary`
/// storage stucture. Most of the methods on `DictCacheEntry` are concerned with managing
/// keys contained within the dictionary cache.
///
/// #### `keys.rs`
/// The `KeyCacheEntry` is defined in this file. It's a bookkeeping record for the
/// `DictCacheEntry` structure. Keys themselves are split into metadata and data
/// records. The `KeyDescriptor` is the on-disk format for key metadata. The key
/// storage is either described in `KeySmallPool` for keys less than one `VPAGE_SIZE`
/// (just shy of 4kiB), or written directly to disk as fully allocated blocks of
/// `VPAGE_SIZE` for keys larger than one `VPAGE_SIZE` unit.
///
/// ## Threat model:
/// The user is forced to divulge "all the Basis passwords" on the device, through
/// coercion, blackmail, subpoena, customs checkpoint etc. The adversary has physical
/// access to the device, and is able to take a static disk image; they may even have
/// the opportunity to take several disk images over time and diff the images.
/// The adversary may be able to decrypt the root key of the cryptographic enclave.
/// The adversary may also be able to observe the contents of encrypted data within the
/// "system" basis, which includes some of the bookkeeping information for the PDDB,
/// as the user will have at least been forced to divulge the system basis password as
/// this is a password that every device requires and they cannot deny its existence.
///
/// Under these conditions, it should be impossible for the adversary to conclusively prove or
/// disprove that every Basis password has been presented and unlocked for inspection
/// through forensic analysis of the PDDB alone (significantly, we cannot prevent disclosure
/// by poorly constructed end-user applications storing things like "last opened Basis"
/// convenience lists, or if the user themselves wrote a note referring to a secret
/// Basis in a less secret area). Furthermore, if a device is permanently seized by
/// the adversary for extensive analysis, any Basis whose password that has not been
/// voluntarily disclosed should be "as good as deleted".
///
/// The PDDB also cannot protect against key loggers or surveillance cameras recording
/// key strokes as the user operates the device. Resistance to key loggers is instead
/// a problem handled by the OS, and it is up to the user to not type secret passwords
/// in areas that may be under camera surveillance.
///
/// ## Auditor Notices:
/// There's probably a lot of things the PDDB does wrong. Here's a list of some things
/// to worry about:
///  - The device RootKeys shares one salt across all of its keys, instead of a per-key salt.
///    Currently there are only two keys in the RootKey store sharing the one salt. The concern
///    is that a migration to an ASIC base design would make eFuse bits scarce, so, the initial
///    draft of the RootKeys shares one salt to maximize key capacity. The per-key salt is slightly
///    modified by adding the key index to the salt. This isn't meant to be a robust mitigation:
///    it just prevents a naive rainbow attack from re-using its table.
///  - The bcrypt() implementation is vendored in from a Rust bcrypt crate. It hasn't been audited.
///  - The COST of 7 for bcrypt is relatively low by today's standards (should be 10). However,
///    we can't raise the cost to 10 because our CPU is slower than most modern x86 devices. There is
///    an open issue to try to improve this with hardware acceleration. The mitigation is to use
///    a longer passphrase instead of a 12 or 14-character password.
///  - The RootKey is used to decrypt a locally stored System Basis key. The key is encrypted using
///    straight AES-256 with no authentication.
///  - Secret basis keys are not stored anywhere on the device. They are all derived from a password
///    using bcrypt. The salt for the password is drawn from a "salt pool", whose index is derived from
///    a weak hash of the password itself. This means there is a chance that a salt gets re-used. However,
///    we do not store per-password salts because the existence of the salt would betray the existence of
///    a password.
///  - Disk blocks are encrypted & authenticated on a page-by-page basis using AES-GCM-SIV, with a 256-bit key.
///  - Page table entries and space update entries are salted & hinted using a 64-bit nonce + weak checksum.
///    There is a fairly high chance of a checksum collision, thus PTE decrypts are regarded as advisory and
///    not final; the PTE is not accepted as authentic until the AES-GCM-SIV behind it checks out. Free space
///    entries have no such protection, which means there is a slight chance of data loss due to a checksum
///    collision on the free space entries.
///
/// ## General Operation:
/// The initial Basis is known as the "System" Basis. It's a low-security framework basis
/// onto which all other Basis overlay. The initial set of Dictionaries, along with their
/// Key/Value pairs, are available to any and all processes.
///
/// Each new Basis opened will contain zero or more dictionaries. If the dictionary within
/// the new Basis has the same name as an existing dictionary, the Keys are searched in
/// the reverse order of opening. In other words, a new Basis can temporarily override or
/// mask existing Keys. When updating a Key, one may specify the following modes of
/// operation:
///
///  - UpdateLatest: updates only the copy in the latest Basis to be opened
///  - UpdateOpened: updates copies in other currently opened Basis
///
/// Note that `UpdateOpened` is dangerous in the sense that if you have a Basis that is
/// is currently Closed, it cannot update copies in the closed Basis. Thus any global
/// update of database schema requires a user to open any and all knows Basis so that
/// synchronization can be maintained.
///
/// Furthermore, it is possible for a Basis to be closed on a "File" that is currently open.
/// In this case, two things happen:
///  - If a notification callback is registered, it's pinged by the PDDB. The notification
///    of closure callback is an additional feature to the typical Rust File interface.
///  - If the client attempts to read or write to any keys that span a Basis modification,
///    the now-ambiguous key operation will return a `BrokenPipe` error to the caller.
///
/// ## General flash->key structure
///
/// The basic unit of memory is a page (4k). Keys shorter than 4k will be packed into a single
/// page, but no allocation will ever be smaller than 4k due to the erase block size of the FLASH.
///
/// Because the flash is always encrypted, there is also no such thing as "incremental writing of data"
/// to a page, as the presence of free space (all 1's regions) are considered a side-channel. Thus,
/// the PDDB relies heavily on caching data structures in RAM, with periodic commits of encrypted data
/// back to the flash. This means it is also very easy to lose data when the system has a panic and
/// reboots ungracefully. Thus, the structure of data at rest is journaled, so that we have some
/// chance of recovering an older snapshot of the data if there is an ungraceful power-down event.
///
/// I believe this relative unreliability compared to more traditional storage is just a fact of life for
/// an encrypted, plausibly deniable filesystem, as you have to trade-off the side channel of partially
/// erased blocks versus the finite write lifetime of flash storage.
///
/// When a Basis is created, it starts with 64k of space allocated to it. Most of this is blank (but encrypted
/// in flash), but it is important in a PD filesystem to claim some freespace for day-to-day operations. This
/// is because when you need to allocate more data, you have to make a guess as to what is free, and what
/// previously allocated but currently denied to exist (locked Basis look identical to free space when locked).
///
/// Each Dictionary within a Basis starts with a 4k allocation as well, although most of it is free space.
/// Keys are then populated into dictionaries, with additional pages allocated to dictionaries as the keys
/// grow.
///
/// Blocks on disk are mapped into a virtual PDDB space via a page table. The virtual PDDB space is 64-bit.
/// Each Basis gets its own 48-bit address space, allowing for up to 64k Basis.
/// The PDDB page table guarantees that no matter the order of allocation in FLASH, a Basis can linearly
/// access its blocks through a page table lookup. A reverse-lookup structure is constructed on boot
/// by scanning the entire PDDB, and creating a HashMap of (basis, offset) -> pddb_addr tuples.
///
/// Physical addresses can be 32 or 64 bit based upon the specific implementation. The physical address
/// type is defined in types.rs. For Precursor, it's defined as a u32, which limits the physical address
/// size to 32 bits. This is important because Precursor operates out of a very small amount of RAM,
/// and doubling the size of the overhead bookkeeping structures to handle disk sizes that are well
/// beyond the current implementation has a real impact on the system's free memory footprint. However,
/// the PDDB is coded in a way such that one "should" be able to swap out the u32 for a u64 in the
/// "newtype" definition for a PhysAddr, and the system will work.
///
/// Page table entries don't define themselves with a Basis -- every time a Basis is opened, the entire
/// table must be scanned, brute-force decrypting every entry against the Basis key, and seeing if the
/// checksum in the table entry matches the address. If there's a match, then that entry is recorded as
/// belonging to a given Basis.
///
/// When a system boots, it starts with two default Basis: FastSpace, and System. These Basis are protected
/// with the "device unlock" key. System is a set of low-security data that are used
/// to configure "everyday details". FastSpace Basis is a special-case Basis that is not structured as
/// a Key/Value store. Instead, it tracks a small amount of pre-allocated "free" space, that can be
/// pulled from to grow Dictionaries without requesting that the user unlock every known Basis in the system
/// to ensure none of the valuable data is overwritten.
///
/// The .FastSpace basis should never be equal to the total amount of free space in the system, as it
/// would betray the actual amount of data available and destroy plausible deniability. The system can
/// operate with .FastSpace set to the nil set, but it would also operate without confidentiality of hidden
/// Basis, because in order to allocate new blocks it must prompt the user to enter all known Basis passwords,
/// to avoid accidentally overwriting data that should be retained (as locked Basis would appear as free space
/// and risk being overwritten). However, in order to accelerate bookkeeping, the .FastSpace basis operates
/// with an encrypted record that rotates through a set of "clean" pages (that is, pages that have been set
/// to all 1's) in a circular buffer basis. The state of where the .FastSpace record is in the "clean" pages
/// disclose nothing other than the fact that the system has been used.
///
/// ## Basis Deniability
///
/// The existence of a Basis itself must be confidential; if we stored a list of encrypted Basis passwords
/// somewhere, a rubber-hose attacker would simply need to count the number of encrypted entries and commence
/// the beatings until the number of passwords that have been disclosed under duress match the number of
/// encrypted password entries.
///
/// Herein lies a challenge. Standard password storage techniques demand that each password be stored
/// with a unique salt. The existence of this salt betrays that a password must, in essence, exist.
/// There are at least two methods to counter this:
///
/// 1. Dummy salt entries. In this approach, each system is initialized with a random set of additional, dummy
///    salt/encrypted password combos. In the case of a rubber-hose attack, the attacker cannot know precisely
///    when to stop the beatings, as the few remaining entries could be dummies with absolutely no meaning.
/// 2. A single salt entry. In this approach, a single shared salt is used by /all/ passwords, and there is no
///    encrypted password list stored; instead, the the password as presented is directly used to decrypt
///    the Basis page table and if no valid entries are found we may conclude that the password provided has a typo.
///
/// The advantage of (1) is that the usage of salt falls precisely within the traditional cryptographic
/// specification of bcrypt(). The disadvantages of (1) include: one still has to have a method to match
/// a presented password to a given salt entry. In a traditional user/pass login database, the username is
/// the plaintext key to match the salt. In this case, we would use a nickname used to refer to each Basis
/// to correlate to its salt entry. Thus, we'd have to come up with "garbage" plaintext nicknames
/// for a Basis that are not trivial for a rubber-hose attacker to dismiss as chaffe. I think this is Hard.
/// The alternative is to "brute force" the entire list of salts, guessing each one in sequence until one
/// is found to decrypt entries in the Basis page table. The problem with this is that bcrypt is designed to
/// be computationally slow, even for valid passwords. The complexity parameter is chosen so that it takes
/// about 1 second per iteration through the password function. Note that a faster CPU does not solve this
/// problem: if you CPU gets faster, you should increase your complexity, so one is always suffering the 1
/// second penalty to try a password. This means brute forcing a list of salts necessarily incurs at
/// least a 1 second penalty per entry; thus each dummy basis adds a 1 second minimum overhead to unlocking
/// a new Basis database. This puts a downward pressure on the number of dummies to be included; however, the
/// number of dummies needs to be at least as large as the number of Basis we wish to plausibly deny. This
/// creates a negative incentive to using plausible deniability.
///
/// The advantage of (2) is that when a user presents a password, we only need to run the bcrypt routine
/// once, and then we can immediately start checking the Basis page table for valid entries. The disadvantage
/// of (2) is that we are re-using a salt across all of a given user's passwords. Note that the salt itself
/// is from a TRNG, so between user devices, the salt performs its role. However, it means that an attacker
/// can generate a single rainbow table specific to a given user to reverse all of their passwords; and furthermore,
/// re-used passwords are trivially discoverable with the rainbow table.
///
/// Approach (1) is probably what most crypto purists would adopt: you, dear user, /should/ understand that
/// cryptography is worth the wait. However, a second principle states that "users always pick convenience over
/// security". A 15-second wait is an eternity in the UX world, and would act as an effective deterrent to any
/// user ever using the PD function because it is too slow. Thus for v1 of the PDDB, we're going to try approach
/// (2), where a common salt is used across all the PDDB passwords, but the salt is /not/ re-used between devices.
/// This choice diminishes the overall security of the system in the case that a user chooses weak passwords, or re-uses
/// passwords, but in exchange for a great improvement in responsivity of the implementation.
///
/// The final implementation uses a slight mod on (2), where the 128-bit common salt stored on disk is XOR'd
/// with the user-provided "basis name". Users are of course allowed to pick crappy names for their basis, and
/// re-use the names, but hopefully this adds a modicum of robustness against rainbow table attacks.
///
///
/// ## Basis Unlock Procedure
///
/// Each Basis has a name and a passcode associated with it. The default Basis name is `.System`.
/// In addition to that, a `.FastSpace` structure is unlocked along side the default Basis.
/// These are both associated with the default system unlock passcode.
///
/// A newly created Basis will request a name for the Basis, and a password. It is a requirement
/// that the combination of `(name, password)` be unique; this property is enforced and a system will
/// reject attempts to create identically named, identially passworded Basis. However, one can have
/// same-named Basis that have a different password, or diffently-named Basis with the same password
/// (this is generally not recommended, but it's not prohibited).
///
/// The `name` field is XOR'd with the device-local `salt` field to form the salt for the password,
/// and the plaintext of the password itself is used as the password which is fed into the bcrypt()
/// algorithm to generate a 192-bit encrypted password, which is expanded to 256-bits using SHA-512/256,
/// and then used as the AES key for the given `(name, password)` Basis.
///
///
/// ## Journaling
///
/// A major issue with the implementation is that even a small change in a data structure turns into
/// the mutation of at least an entire sector of data, with a sector being 4k. The reason is that
/// we can't take advantage of FLASH memory's property where 1's (erased) can be set to 0's on a byte-by-byte
/// basis: in order to mask free space signatures, the entire storage area is filled with random bytes.
/// Furthermore, any update to a part of data within a block should necessarily propagate to the entire
/// block changing, in order to avoid attacks where observations on which portion of ciphertext has changed
/// leading to a definitive conclusion about the state of the database records. Therefore, a large portion
/// of the database data will have to persist in RAM, and be updated only at regular, but widely-spaced-out
/// (to avoid FLASH wear-out), intervals.
///
/// In the case that power is lost during an update, the system uses a 32-bit `journal_rev` number at the
/// top of every major database structure. If two competing copies of data are found, the one with the
/// highest `journal_rev` number wins. It may be possible to overflow the 32-bit number, so at some point a
/// garbage collection step needs to be made where any errant, lower journal rev blocks are overwritten
/// with random data; all the journal revs are confirmed to be the same; and then all set to 0 again. Power
/// should not be lost during this process; but it should be rare, and likely never needed.
///
/// When writing to disk, a write-then-erase method is used:
///   1. Required blocks for the update are taken out of the .FastSpace pool
///   2. Detached data sections of structural records are written first (only database structural records can have detached data;
///      all stored data have individual journal revision fields associated with them), and into blocks
///      taken out of the .FastSpace pool.
///   3. The head of the updated structural record is written, with the new latest journal rev noted.
///   4. The page table is updated using the procedure outlined below.
///   5. The old blocks are erased and overwritten with random data.
///   6. The .FastSpace pool is updated with the newly freed blocks
///
/// When updating the page table, it's important not to lose an entire page's worth of entries in case
/// power is lost when updating it. The following process is used to update a page table entry:
///   0. At the end of the page table there is a circular buffer of blank pages (they are truly blank,
///      but this will not leak metadata about the contents of the PDDB, as it only does bookkeeping
///      on page table updates as a whole). This is known as the make-before-break buffer (mbbb).
///   1. The previous mbbb entry is erased, if there is any, and the next entry is noted.
///   2. The new page table entry is written into the mbbb
///   3. The old page table entry in the page table itself is erased.
///   4. The old page table entry is populated with the updated page table records.
///
/// Detecting and Repairing a broken page table:
///   The special case of long run's of 1's (more than 32 bits in a row) is checked during the page table scan.
///   If a long run of 1's is detected, then a suspected corrupted page table update is flagged, and for that page the data
///   is pulled from the mbbb record.
///
/// ## Precursor's Implementation-Specific Flash Memory Organization:
///
/// ```Text
///   offset from |
///   pt_phys_base|  contents  (example for total PDDB len of 0x6f8_0000 or 111 MiB)
///   ------------|---------------------------------------------------
///   0x0000_0000 |  virtual map for page at (0x0000 + data_phys_base)
///   0x0000_0010 |  virtual map for page at (0x1000 + data_phys_base)
///   0x0000_0020 |  virtual map for page at (0x2000 + data_phys_base)
///    ...
///   0x0006_F7F0 |  virtual map for page at (0x06F7_F000 + data_phys_base)
///   0x0006_F800 |  unused
///    ...
///   0x0007_0000 |  key page
///    ...
///   0x0007_1000 |  mbbb start (example of 10 pages)
///    ...
///   0x0007_B000 |  fscb start (example of 10 pages)
///    ...
///   0x0008_5000 |  data_phys_base - start of basis + dictionary + key data region
/// ```

// historical note: 389 hours, 11 mins elapsed since the start of the PDDB coding, and the first attempt at a hardware test -- as evidenced by the uptime of the hardware validation unit.

extern crate bitflags;
extern crate bitfield;

mod api;
use api::*;
mod backend;
use backend::*;
mod ux;
use ux::*;
mod menu;
use menu::*;

mod libstd;

#[cfg(not(target_os = "xous"))]
mod tests;
#[cfg(not(target_os = "xous"))]
#[allow(unused_imports)]
use tests::*;

#[cfg(feature="pddb-flamegraph")]
mod profiling;

use num_traits::*;
use xous::{send_message, Message, msg_blocking_scalar_unpack};
use xous_ipc::Buffer;
use core::cell::RefCell;
use std::rc::Rc;
use std::thread;
use std::collections::{HashMap, BTreeSet};
use std::io::ErrorKind;
use core::fmt::Write;
use std::sync::atomic::{AtomicBool, Ordering};
use std::sync::Arc;

use locales::t;

use rkyv::{
    de::deserializers::AllocDeserializer,
    ser::{Serializer, serializers::WriteSerializer, serializers::BufferSerializer},
    AlignedVec,
    Deserialize,
};
use core::mem::size_of;
use core::ops::Deref;

#[cfg(feature="perfcounter")]
const FILE_ID_SERVICES_PDDB_SRC_MAIN: u32 = 0;
#[cfg(feature="perfcounter")]
const FILE_ID_SERVICES_PDDB_SRC_DICTIONARY: u32 = 1;

#[derive(Debug, rkyv::Archive, rkyv::Serialize, rkyv::Deserialize)]
pub(crate) struct BasisRequestPassword {
    db_name: xous_ipc::String::<{crate::api::BASIS_NAME_LEN}>,
    plaintext_pw: Option<xous_ipc::String::<{crate::api::PASSWORD_LEN}>>,
}
#[derive(Debug, PartialEq, Eq)]
pub(crate) enum PasswordState {
    /// Mounted successfully.
    Correct,
    /// User-initiated aborted. The main purpose for this path is to facilitate
    /// developers who want shellchat access but don't want to mount the PDDB.
    Incorrect(u64),
    /// Abort initiated by system policy due to too many failed attempts
    ForcedAbort(u64),
    /// Failure because the PDDB hasn't been initialized yet (can't mount because nothing to mount)
    Uninit,
}

#[derive(Debug)]
struct TokenRecord {
    pub dict: String,
    pub key: String,
    pub basis: Option<String>,
    pub alloc_hint: Option<usize>,
    pub conn: Option<xous::CID>, // callback connection, if one was specified
}

struct FileHandle {
    pub dict: String,
    pub key: String,
    pub basis: Option<String>,
    pub alloc_hint: Option<usize>,
    pub offset: u64,
    pub length: u64,
    pub conn: Option<xous::CID>, // callback connection, if one was specified

    /// This is set to `true` when a file is removed in order to prevent
    /// other operations from functioning.
    pub deleted: bool,
}

fn main () -> ! {
    let stack_size = 1024 * 1024;
    std::thread::Builder::new()
        .stack_size(stack_size)
        .spawn(wrapped_main)
        .unwrap()
        .join()
        .unwrap()
}

fn wrapped_main() -> ! {
    log_server::init_wait().unwrap();
    log::set_max_level(log::LevelFilter::Info);
    log::info!("my PID is {}", xous::process::id());

    let xns = xous_names::XousNames::new().unwrap();
    let pddb_sid = xns.register_name(api::SERVER_NAME_PDDB, None).expect("can't register server");
    log::trace!("registered with NS -- {:?}", pddb_sid);

    // shared entropy cache across all process-local services (it's more efficient to request entropy in blocks from the TRNG)
    let entropy = Rc::new(RefCell::new(TrngPool::new()));

    // for less-secured user prompts (everything but password entry)
    let modals = modals::Modals::new(&xns).expect("can't connect to Modals server");

    // our very own password modal. Password modals are precious and privately owned, to avoid
    // other processes from crafting them.
    let pw_sid = xous::create_server().expect("couldn't create a server for the password UX handler");
    let pw_cid = xous::connect(pw_sid).expect("couldn't connect to the password UX handler");
    let pw_handle = thread::spawn({
        move || {
            password_ux_manager(
                xous::connect(pddb_sid).unwrap(),
                pw_sid
            )
        }
    });

    // OS-specific PDDB driver
    let mut pddb_os = PddbOs::new(Rc::clone(&entropy), pw_cid);
    // storage for the basis cache
    let mut basis_cache = BasisCache::new();
    // storage for the token lookup: given an ApiToken, return a dict/key/basis set. Basis can be None or specified.
    let mut token_dict = HashMap::<ApiToken, TokenRecord>::new();

    // Process-indexed map of file descriptors to token records
    let mut fd_mapping = HashMap::<Option<xous::PID>, Vec<Option<FileHandle>>>::new();

    // mount poller thread
    let is_mounted = Arc::new(AtomicBool::new(false));
    let _ = thread::spawn({
        let is_mounted = is_mounted.clone();
        move || {
            let xns = xous_names::XousNames::new().unwrap();
            let poller_sid = xns.register_name(api::SERVER_NAME_PDDB_POLLER, None).expect("can't register server");
            loop {
                let msg = xous::receive_message(poller_sid).unwrap();
                match FromPrimitive::from_usize(msg.body.id() & 0xffff) {
                    Some(PollOp::Poll) => xous::msg_blocking_scalar_unpack!(msg, _, _, _, _, {
                        if is_mounted.load(Ordering::SeqCst) {
                            xous::return_scalar(msg.sender, 1).unwrap();
                        } else {
                            xous::return_scalar(msg.sender, 0).unwrap();
                        }
                    }),
                    Some(PollOp::Quit) => {
                        xous::return_scalar(msg.sender, 0).unwrap();
                        break;
                    }
                    None => log::warn!("got unrecognized message: {:?}", msg),
                }
            }
            xous::destroy_server(poller_sid).ok();
        }
    });

    // run the CI tests if the option has been selected
    #[cfg(all(
        not(target_os = "xous"),
        feature = "ci"
    ))]
    ci_tests(&mut pddb_os).map_err(|e| log::error!("{}", e)).ok();

    if false { // this will re-init the PDDB and do a simple key query. Really useful only for early shake-down testing, eliminate this reminder stub once we have some confidence in the code
        hw_testcase(&mut pddb_os);
    }

    // our menu handler
    let my_cid = xous::connect(pddb_sid).unwrap();
    let _ = thread::spawn({
        let my_cid = my_cid.clone();
        move || {
            pddb_menu(my_cid);
        }
    });
    // a thread to trigger period scrubbing of the PDDB
    let scrub_run = Arc::new(AtomicBool::new(false));
    let _ = thread::spawn({
        let my_cid = my_cid.clone();
        let scrub_run = scrub_run.clone();
        move || {
            let tt = ticktimer_server::Ticktimer::new().unwrap();
            let mut flush_interval = 0;
            const ARBITRARY_INTERVAL_MS: usize = 12_513;
            const PERIODIC_FLUSH_MS: usize = 1000 * 60 * 60 * 18 - 5555; // every 18 hours less ~5 seconds to try and stagger the process off of other periodics
            loop {
                tt.sleep_ms(ARBITRARY_INTERVAL_MS).unwrap(); // arbitrary interval, but trying to avoid "round" numbers of seconds to interleave periodic tasks
                flush_interval += ARBITRARY_INTERVAL_MS;
                if scrub_run.load(Ordering::SeqCst) {
                    if flush_interval > PERIODIC_FLUSH_MS {
                        // this runs once a day, and skips the scrub request when it runs
                        flush_interval = 0;
                        send_message(my_cid,
                            Message::new_blocking_scalar(Opcode::FlushSpaceUpdate.to_usize().unwrap(), 0, 0, 0, 0)
                        ).expect("couldn't send flush request");
                    } else {
                        // this is what actually runs every interval, to a first order
                        send_message(my_cid,
                            Message::new_scalar(Opcode::PeriodicScrub.to_usize().unwrap(), 0, 0, 0, 0)
                        ).expect("couldn't send scrub request");
                    }
                }
            }
        }
    });
    // main server loop
    let mut key_list: Option::<BTreeSet::<String>> = None; // storage for key lists
    let mut key_token: Option<[u32; 4]> = None;
    let mut dict_list = Vec::<String>::new(); // storage for dict lists
    let mut dict_token: Option<[u32; 4]> = None;
    let mut bulkread_state: Option<BulkReadState> = None;

    // the PDDB resets the hardware RTC to a new random starting point every time it is reformatted
    // it is the only server capable of doing this.
    let time_resetter = xns.request_connection_blocking(crate::TIME_SERVER_PDDB).unwrap();

    // track processes that want a notification of a mount event
    let mut mount_notifications = Vec::<xous::MessageSender>::new();

    // track heap usage
    let mut initial_heap: usize = 0;
    let mut latest_heap: usize = 0;
    let mut latest_cache: usize = 0;
    const HEAP_LARGER_LIMIT: usize = 2048 * 1024;
    const HEAP_GC_THRESH: usize = 1500 * 1024; // the largel limit is at 2048kiB, so try cleaning up at 1500k
    const HEAP_GC_TARGET: usize = 1300 * 1024; // how much to try cleaning out in any one go.
    let new_limit = HEAP_LARGER_LIMIT;
    let result = xous::rsyscall(xous::SysCall::AdjustProcessLimit(
        xous::Limits::HeapMaximum as usize,
        0,
        new_limit,
    ));

    if let Ok(xous::Result::Scalar2(1, current_limit)) = result {
        xous::rsyscall(xous::SysCall::AdjustProcessLimit(
            xous::Limits::HeapMaximum as usize,
            current_limit,
            new_limit,
        ))
        .unwrap();
        log::info!("Heap limit increased to: {}", new_limit);
    } else {
        panic!("Unsupported syscall!");
    }

    let tt = ticktimer_server::Ticktimer::new().unwrap();
    // turn on (or off) performance profiling, if the feature is enabled
    #[cfg(feature="perfcounter")]
    pddb_os.set_use_perf(true);

    // register a suspend/resume listener
    let mut susres = susres::Susres::new(Some(susres::SuspendOrder::Early), &xns,
        Opcode::SuspendResume as u32, my_cid).expect("couldn't create suspend/resume object");
    loop {
        let mut msg = xous::receive_message(pddb_sid).unwrap();
        // log::error!("got msg: {:x?}", msg);
        match FromPrimitive::from_usize(msg.body.id() & 0xffff).unwrap_or(Opcode::InvalidOpcode) {
            Opcode::SuspendResume => xous::msg_scalar_unpack!(msg, token, _, _, _, {
                basis_cache.suspend(&mut pddb_os);
                susres.suspend_until_resume(token).expect("couldn't execute suspend/resume");
            }),
            Opcode::IsEfuseSecured => msg_blocking_scalar_unpack!(msg, _, _, _, _, {
                if pddb_os.is_efuse_secured() {
                    xous::return_scalar(msg.sender, 1).unwrap();
                } else {
                    xous::return_scalar(msg.sender, 0).unwrap();
                }
            }),
            // IsMounted follows the same return code pattern as TryMount, because the return value
            // is stuck into the TryMount notification queue
            Opcode::IsMounted => xous::msg_blocking_scalar_unpack!(msg, _, _, _, _, {
                if basis_cache.basis_count() > 0 { // if there's anything in the cache, we're mounted.
                    xous::return_scalar2(msg.sender, 0, 0).expect("couldn't return scalar");
                } else {
                    mount_notifications.push(msg.sender); // defer response until later
                }
            }),
            // The return code from this is a scalar2 with the following meanings:
            // (code, count):
            //    - code = 0 -> successful mount
            //    - code = 1 -> mount failed, for any reason other than too many retried PINs. `count` is the number of retries, if any.
            //    - code = 2 -> mount failed, because too many PINs were retried. `count` is the number of retries.
            // If we need more nuance out of this routine, consider creating a custom public enum type to help marshall this.
            Opcode::TryMount => xous::msg_blocking_scalar_unpack!(msg, _, _, _, _, {
                if basis_cache.basis_count() > 0 {
                    xous::return_scalar2(msg.sender, 0, 0).expect("couldn't return scalar");
                } else {
                    if !pddb_os.rootkeys_initialized() {
                        // can't mount if we have no root keys
                        log::info!("{}PDDB.SKIPMOUNT,{}", xous::BOOKEND_START, xous::BOOKEND_END);
                        xous::return_scalar2(msg.sender, 1, 0).expect("could't return scalar");
                    } else {
                        match ensure_password(&modals, &mut pddb_os, pw_cid) {
                            PasswordState::Correct => {
                                if try_mount_or_format(&modals, &mut pddb_os, &mut basis_cache, PasswordState::Correct, time_resetter) {
                                    is_mounted.store(true, Ordering::SeqCst);
                                    for requester in mount_notifications.drain(..) {
                                        xous::return_scalar2(requester, 0, 0).expect("couldn't return scalar");
                                    }
                                    assert!(mount_notifications.len() == 0, "apparently I don't understand what drain() does");
                                    log::info!("{}PDDB.MOUNTED,{}", xous::BOOKEND_START, xous::BOOKEND_END);
                                    xous::return_scalar2(msg.sender, 0, 0).expect("couldn't return scalar");
                                } else {
                                    xous::return_scalar2(msg.sender, 1, 0).expect("couldn't return scalar");
                                }
                            },
                            PasswordState::Uninit => {
                                if try_mount_or_format(&modals, &mut pddb_os, &mut basis_cache, PasswordState::Uninit, time_resetter) {
                                    is_mounted.store(true, Ordering::SeqCst);
                                    for requester in mount_notifications.drain(..) {
                                        xous::return_scalar2(requester, 0, 0).expect("couldn't return scalar");
                                    }
                                    assert!(mount_notifications.len() == 0, "apparently I don't understand what drain() does");
                                    log::info!("{}PDDB.MOUNTED,{}", xous::BOOKEND_START, xous::BOOKEND_END);
                                    xous::return_scalar2(msg.sender, 0, 0).expect("couldn't return scalar");
                                } else {
                                    xous::return_scalar2(msg.sender, 1, 0).expect("couldn't return scalar");
                                }
                            },
                            PasswordState::ForcedAbort(failcount) => {
                                xous::return_scalar2(msg.sender, 2,
                                    // failcount is a u64, but on u32-archs, this gets truncated going to usize. clip to u32::MAX.
                                    failcount.min(u32::MAX as u64) as usize
                                ).expect("couldn't return scalar");
                            }
                            PasswordState::Incorrect(failcount) => xous::return_scalar2(msg.sender, 1,
                                    failcount.min(u32::MAX as u64) as usize
                                ).expect("couldn't return scalar"),
                        }
                        initial_heap = heap_usage();
                        latest_heap = initial_heap;
                        latest_cache = basis_cache.cache_size();
                        log::info!("PDDB post-mount caching stats: {} heap, {} cache", latest_heap, latest_cache);
                        scrub_run.store(true, Ordering::SeqCst);
                        #[cfg(feature="pddb-flamegraph")]
                        profiling::do_query_work();
                    }
                }
            }),
            Opcode::PeriodicScrub => {
                let current_heap = heap_usage();
                let current_cache = basis_cache.cache_size();
                if current_heap != latest_heap || current_cache != latest_cache {
                    log::info!("PDDB caching stats: {} heap, {} cache", latest_heap, current_cache);
                }
                latest_heap = current_heap;
                latest_cache = current_cache;
                if (latest_heap > initial_heap
                && (latest_heap - initial_heap) > HEAP_GC_THRESH)
                // this line is mostly so this triggers occassionally in hosted mode where heap usage is faked;
                // in practice heap threshold will always hit before cache threshold
                || current_cache > HEAP_GC_THRESH {
                    log::info!("PDDB trim threshold reached: {} heap, {} cache", latest_heap, basis_cache.cache_size());
                    let pruned = basis_cache.cache_prune(&mut pddb_os, HEAP_GC_TARGET);
                    latest_heap = heap_usage();
                    log::info!("{} pruned, now: {} heap, {} cache", pruned, latest_heap, basis_cache.cache_size())
                }
            }
            Opcode::ListBasis => {
                let mut buffer = unsafe { Buffer::from_memory_message_mut(msg.body.memory_message_mut().unwrap()) };
                let mut list_ipc = buffer.to_original::<PddbBasisList, _>().unwrap();
                let basis_list = basis_cache.basis_list();
                for (src, dst) in basis_list.iter().zip(list_ipc.list.iter_mut()) {
                    dst.clear();
                    write!(dst, "{}", src).expect("couldn't write basis name");
                }
                list_ipc.num = basis_list.len() as u32;
                buffer.replace(list_ipc).unwrap();
            }
            Opcode::ListBasisStd => {
                if let Some(mem) = msg.body.memory_message_mut() {
                    mem.offset = None;
                    if let Err(e) = libstd::list_basis(mem, &mut basis_cache) {
                        mem.offset = xous::MemoryAddress::new(e as usize);
                    }
                }
            }
            Opcode::ListPathStd => {
                if let Some(mem) = msg.body.memory_message_mut() {
                    mem.offset = None;
                    if let Err(e) = libstd::list_path(mem, &mut pddb_os, &mut basis_cache) {
                        mem.offset = xous::MemoryAddress::new(e as usize);
                    }
                }
            }
            Opcode::StatPathStd => {
                if let Some(mem) = msg.body.memory_message_mut() {
                    mem.offset = None;
                    if let Err(e) = libstd::stat_path(mem, &mut pddb_os, &mut basis_cache) {
                        mem.offset = xous::MemoryAddress::new(e as usize);
                    }
                }
            }
            Opcode::LatestBasis => {
                let mut buffer = unsafe { Buffer::from_memory_message_mut(msg.body.memory_message_mut().unwrap()) };
                let mut mgmt = buffer.to_original::<PddbBasisRequest, _>().unwrap();
                if let Some(name) = basis_cache.basis_latest() {
                    mgmt.name.clear();
                    write!(mgmt.name, "{}", name).expect("couldn't write basis name");
                    mgmt.code = PddbRequestCode::NoErr;
                } else {
                    mgmt.code = PddbRequestCode::NotMounted;
                }
                buffer.replace(mgmt).unwrap();
            }
            Opcode::LatestBasisStd => {
                if let Some(mem) = msg.body.memory_message_mut() {
                    mem.offset = None;
                    if let Some(name) = basis_cache.basis_latest() {
                        for (src, dest) in name.as_bytes().iter().zip(mem.buf.as_slice_mut().iter_mut()) {
                            *dest = *src;
                        }
                        mem.offset = xous::MemorySize::new(name.len().min(mem.buf.len()));
                    }
                }
            }
            Opcode::CreateBasisStd => {
                unimplemented!()
            }
            Opcode::CreateBasis => {
                let mut buffer = unsafe { Buffer::from_memory_message_mut(msg.body.memory_message_mut().unwrap()) };
                let mut mgmt = buffer.to_original::<PddbBasisRequest, _>().unwrap();
                match mgmt.code {
                    PddbRequestCode::Create => {
                        let request = BasisRequestPassword {
                            db_name: mgmt.name,
                            plaintext_pw: None,
                        };
                        let mut buf = Buffer::into_buf(request).unwrap();
                        buf.lend_mut(pw_cid, PwManagerOpcode::RequestPassword.to_u32().unwrap()).unwrap();
                        let ret = buf.to_original::<BasisRequestPassword, _>().unwrap();
                        if let Some(pw) = ret.plaintext_pw {
                            match basis_cache.basis_create(&mut pddb_os, mgmt.name.as_str().expect("name is not valid utf-8"), pw.as_str().expect("password was not valid utf-8")) {
                                Ok(_) => {
                                    log::info!("{}PDDB.CREATEOK,{},{}", xous::BOOKEND_START, mgmt.name.as_str().unwrap(), xous::BOOKEND_END);
                                    mgmt.code = PddbRequestCode::NoErr
                                },
                                Err(e) => match e.kind() {
                                    ErrorKind::AlreadyExists => {
                                        mgmt.code = PddbRequestCode::DuplicateEntry;
                                    }
                                    _ => mgmt.code = PddbRequestCode::InternalError,
                                }
                            }
                        } else {
                            mgmt.code = PddbRequestCode::InternalError;
                        }
                    }
                    _ => {
                        mgmt.code = PddbRequestCode::InternalError;
                    }
                }
                buffer.replace(mgmt).unwrap();
            }
            Opcode::OpenBasis => {
                let mut buffer = unsafe { Buffer::from_memory_message_mut(msg.body.memory_message_mut().unwrap()) };
                let mut mgmt = buffer.to_original::<PddbBasisRequest, _>().unwrap();
                match mgmt.code {
                    PddbRequestCode::Open => {
                        let mut finished = false;
                        while !finished {
                            let request = BasisRequestPassword {
                                db_name: mgmt.name,
                                plaintext_pw: None,
                            };
                            let mut buf = Buffer::into_buf(request).unwrap();
                            buf.lend_mut(pw_cid, PwManagerOpcode::RequestPassword.to_u32().unwrap()).unwrap();
                            let ret = buf.to_original::<BasisRequestPassword, _>().unwrap();
                            if let Some(pw) = ret.plaintext_pw {
                                if let Some(basis) = basis_cache.basis_unlock(
                                    &mut pddb_os, mgmt.name.as_str().expect("name is not valid utf-8"), pw.as_str().expect("password was not valid utf-8"),
                                    mgmt.policy.unwrap_or(BasisRetentionPolicy::Persist)
                                ) {
                                    basis_cache.basis_add(basis);
                                    finished = true;
                                    log::info!("{}PDDB.UNLOCKOK,{},{}", xous::BOOKEND_START, mgmt.name.as_str().unwrap(), xous::BOOKEND_END);
                                    mgmt.code = PddbRequestCode::NoErr;
                                } else {
                                    log::info!("{}PDDB.BADPASS,{},{}", xous::BOOKEND_START, mgmt.name.as_str().unwrap(), xous::BOOKEND_END);
                                    modals.add_list_item(t!("pddb.yes", xous::LANG)).expect("couldn't build radio item list");
                                    modals.add_list_item(t!("pddb.no", xous::LANG)).expect("couldn't build radio item list");
                                    match modals.get_radiobutton(t!("pddb.badpass", xous::LANG)) {
                                        Ok(response) => {
                                            if response.as_str() == t!("pddb.yes", xous::LANG) {
                                                finished = false;
                                                // this will cause just another go-around
                                            } else if response.as_str() == t!("pddb.no", xous::LANG) {
                                                finished = true;
                                                mgmt.code = PddbRequestCode::AccessDenied; // this will cause a return of AccessDenied
                                            } else {
                                                panic!("Got unexpected return from radiobutton");
                                            }
                                        }
                                        _ => panic!("get_radiobutton failed"),
                                    }
                                    xous::yield_slice(); // allow a redraw to happen before repeating the request
                                }
                            } else {
                                finished = true;
                                log::error!("internal error in basis unlock, aborting!");
                            }
                        }
                    }
                    _ => {
                        mgmt.code = PddbRequestCode::InternalError;
                    }
                }
                buffer.replace(mgmt).unwrap();
            }
            Opcode::CloseBasis => {
                let mut buffer = unsafe { Buffer::from_memory_message_mut(msg.body.memory_message_mut().unwrap()) };
                let mut mgmt = buffer.to_original::<PddbBasisRequest, _>().unwrap();
                notify_of_disconnect(&mut pddb_os, &token_dict, &mut basis_cache);
                match mgmt.code {
                    PddbRequestCode::Close => {
                        match basis_cache.basis_unmount(&mut pddb_os, mgmt.name.as_str().expect("name is not valid utf-8")) {
                            Ok(_) => mgmt.code = PddbRequestCode::NoErr,
                            Err(e) => match e.kind() {
                                ErrorKind::NotFound => mgmt.code = PddbRequestCode::NotFound,
                                _ => mgmt.code = PddbRequestCode::InternalError,
                            }
                        }
                    }
                    _ => {
                        mgmt.code = PddbRequestCode::InternalError;
                    }
                }
                buffer.replace(mgmt).unwrap();
            }
            Opcode::DeleteBasis => {
                let mut buffer = unsafe { Buffer::from_memory_message_mut(msg.body.memory_message_mut().unwrap()) };
                let mut mgmt = buffer.to_original::<PddbBasisRequest, _>().unwrap();
                notify_of_disconnect(&mut pddb_os, &token_dict, &mut basis_cache);
                match mgmt.code {
                    PddbRequestCode::Delete => {
                        match basis_cache.basis_delete(&mut pddb_os, mgmt.name.as_str().expect("name is not valid utf-8")) {
                            Ok(_) => mgmt.code = PddbRequestCode::NoErr,
                            Err(e) => match e.kind() {
                                ErrorKind::NotFound => mgmt.code = PddbRequestCode::NotFound,
                                _ => mgmt.code = PddbRequestCode::InternalError,
                            }
                        }
                    }
                    _ => {
                        mgmt.code = PddbRequestCode::InternalError;
                    }
                }
                buffer.replace(mgmt).unwrap();
            }
            Opcode::KeyRequest => {
                #[cfg(feature="perfcounter")]
                pddb_os.perf_entry(FILE_ID_SERVICES_PDDB_SRC_MAIN, perflib::PERFMETA_STARTBLOCK, 3, std::line!());
                for basis in basis_cache.access_list().iter() {
                    let mut buffer = unsafe { Buffer::from_memory_message_mut(msg.body.memory_message_mut().unwrap()) };
                    let mut req: PddbKeyRequest = buffer.to_original::<PddbKeyRequest, _>().unwrap();
                    let bname = if req.basis_specified {
                        Some(req.basis.as_str().unwrap())
                    } else {
                        Some(basis.as_str())
                    };
                    let dict = req.dict.as_str().expect("dict utf-8 decode error");
                    let key = req.key.as_str().expect("key utf-8 decode error");
                    log::debug!("get: {:?} {}", bname, key);
                    #[cfg(feature="perfcounter")]
                    pddb_os.perf_entry(FILE_ID_SERVICES_PDDB_SRC_MAIN, perflib::PERFMETA_NONE, 3, std::line!());
                    if basis_cache.dict_attributes(&mut pddb_os, dict, bname).is_err() {
                        if req.create_dict {
                            match basis_cache.dict_add(&mut pddb_os, dict, bname) {
                                Ok(_) => (),
                                Err(e) => {
                                    match e.kind() {
                                        std::io::ErrorKind::OutOfMemory => {req.result = PddbRequestCode::NoFreeSpace; buffer.replace(req).unwrap(); continue}
                                        std::io::ErrorKind::NotFound => {req.result = PddbRequestCode::NotMounted; buffer.replace(req).unwrap(); continue}
                                        _ => {req.result = PddbRequestCode::InternalError; buffer.replace(req).unwrap(); continue}
                                    }
                                }
                            }
                        } else {
                            req.result = PddbRequestCode::NotFound;
                            buffer.replace(req).unwrap(); continue
                        }
                    }
                    let alloc_hint = if let Some(hint) = req.alloc_hint {Some(hint as usize)} else {None};
                    #[cfg(feature="perfcounter")]
                    pddb_os.perf_entry(FILE_ID_SERVICES_PDDB_SRC_MAIN, perflib::PERFMETA_NONE, 3, std::line!());
                    if basis_cache.key_attributes(&mut pddb_os, dict, key, bname).is_err() {
                        if !req.create_key {
                            req.result = PddbRequestCode::NotFound;
                            buffer.replace(req).unwrap(); continue
                        } else {
                            // create an empty key placeholder
                            let empty: [u8; 0] = [];
                            match basis_cache.key_update(&mut pddb_os,
                                dict, key, &empty, None, alloc_hint, bname,
                                // don't truncate if we've been given an explicit size hint.
                                alloc_hint.is_none()
                            ) {
                                Ok(_) => {},
                                Err(e) => {
                                    log::error!("Couldn't allocate key: {:?}", e);
                                    match e.kind() {
                                        std::io::ErrorKind::NotFound => req.result = PddbRequestCode::NotMounted,
                                        std::io::ErrorKind::OutOfMemory => req.result = PddbRequestCode::NoFreeSpace,
                                        _ => req.result = PddbRequestCode::InternalError,
                                    }
                                    buffer.replace(req).unwrap(); continue
                                }
                            }
                        }
                    }
                    #[cfg(feature="perfcounter")]
                    pddb_os.perf_entry(FILE_ID_SERVICES_PDDB_SRC_MAIN, perflib::PERFMETA_NONE, 3, std::line!());
                    // at this point, we have established a basis/dict/key tuple.
                    let token: ApiToken = [pddb_os.trng_u32(), pddb_os.trng_u32(), pddb_os.trng_u32()];
                    let cid = if let Some(cb_sid) = req.cb_sid {
                        Some(xous::connect(xous::SID::from_array(cb_sid)).expect("couldn't connect for callback"))
                    } else {
                        None
                    };
                    let token_record = TokenRecord {
                        dict: String::from(dict),
                        key: String::from(key),
                        basis: if let Some(name) = bname {Some(String::from(name))} else {None},
                        conn: cid,
                        alloc_hint,
                    };
                    token_dict.insert(token, token_record);
                    req.token = Some(token);
                    req.result = PddbRequestCode::NoErr;
                    buffer.replace(req).unwrap();
                    break; // if we got here, entry was found, stop searching
                }
                #[cfg(feature="perfcounter")]
                pddb_os.perf_entry(FILE_ID_SERVICES_PDDB_SRC_MAIN, perflib::PERFMETA_ENDBLOCK, 3, std::line!());
            }
            Opcode::OpenKeyStd => {
                if let Some(mem) = msg.body.memory_message_mut() {
                    mem.offset = None;
                    if let Err(e) = libstd::open_key(mem, &mut pddb_os, &mut basis_cache, fd_mapping.entry(msg.sender.pid()).or_default()) {
                        mem.offset = xous::MemoryAddress::new(e as usize);
                    }
                }
            }

            Opcode::KeyDrop => msg_blocking_scalar_unpack!(msg, t0, t1, t2, _, {
                let token: ApiToken = [t0 as u32, t1 as u32, t2 as u32];
                if let Some(rec) = token_dict.remove(&token) {
                    // now check if we can safely disconnect and recycle our connection number.
                    // This is important because we can only have 32 outgoing connections...
                    if let Some(conn_to_remove) = rec.conn {
                        let mut still_needs_cid = false;
                        for r in token_dict.values() {
                            // check through the remaining dictionary values to see if they have a connection that is the same as our number
                            if let Some(existing_conn) = r.conn {
                                if existing_conn == conn_to_remove {
                                    still_needs_cid = true;
                                    break;
                                }
                            }
                        }
                        // if nobody else had my connection number, disconnect it.
                        if !still_needs_cid {
                            unsafe{xous::disconnect(conn_to_remove).expect("couldn't disconnect from callback server")};
                        }
                    } else {
                        // if there was no/never a connection allocated, there's no connection to remove. do nothing.
                    }
                    xous::return_scalar(msg.sender, PddbRetcode::Ok as usize).expect("couldn't ack KeyDrop");
                } else {
                    xous::return_scalar(msg.sender, PddbRetcode::BasisLost as usize).expect("couldn't ack KeyDrop");
                }
            }),

            Opcode::CloseKeyStd => {
                let fd = (msg.body.id() >> 16) & 0xffff;
                if msg.body.scalar_message().is_some() {
                    let result = libstd::close_key(fd_mapping.entry(msg.sender.pid()).or_default(), fd);
                    if msg.body.is_blocking() {
                        if let Err(e) = result {
                            xous::return_scalar(msg.sender, e as usize)
                        } else {
                            xous::return_scalar2(msg.sender, 0, 0)
                        }.ok();
                    }
                }
            }

            Opcode::DeleteKey => {
                let mut buffer = unsafe { Buffer::from_memory_message_mut(msg.body.memory_message_mut().unwrap()) };
                let mut req: PddbKeyRequest = buffer.to_original::<PddbKeyRequest, _>().unwrap();
                let bname = if req.basis_specified {
                    Some(req.basis.as_str().unwrap())
                } else {
                    None
                };
                let dict = req.dict.as_str().expect("dict utf-8 decode error");
                let key = req.key.as_str().expect("key utf-8 decode error");
                match basis_cache.key_remove(&mut pddb_os, dict, key, bname, false) {
                    Ok(_) => {
                        let mut evict_list = Vec::<ApiToken>::new();
                        // check to see if we need to eliminate any ApiTokens as a result of this.
                        for (token, rec) in token_dict.iter() {
                            if (rec.dict == dict) && (rec.key == key) {
                                // check the basis union rules
                                let mut matching = false;
                                if rec.basis.is_none() && bname.is_none() {
                                    matching = true;
                                }
                                if let Some(breq) = bname {
                                    if rec.basis.is_none() {
                                        matching = true;
                                    }
                                    if let Some(brec) = &rec.basis {
                                        if brec == breq {
                                            matching = true;
                                        }
                                    }
                                }
                                if matching {
                                    evict_list.push(*token);
                                }
                            }
                        }
                        for token in evict_list {
                            token_dict.remove(&token);
                        }
                        req.result = PddbRequestCode::NoErr;
                    }
                    Err(e) => {
                        match e.kind() {
                            std::io::ErrorKind::NotFound => req.result = PddbRequestCode::NotFound,
                            _ => req.result = PddbRequestCode::InternalError,
                        }
                    }
                }
                buffer.replace(req).unwrap();
            }
            Opcode::DeleteKeyStd => {
                if let Some(mem) = msg.body.memory_message_mut() {
                    mem.offset = None;
                    if let Err(err) = libstd::delete_key(mem, &mut pddb_os, &mut basis_cache, &mut fd_mapping) {
                        mem.offset = xous::MemoryAddress::new(err as usize);
                    }
                }
            }
            Opcode::DeleteDict => {
                let mut buffer = unsafe { Buffer::from_memory_message_mut(msg.body.memory_message_mut().unwrap()) };
                let mut req: PddbKeyRequest = buffer.to_original::<PddbKeyRequest, _>().unwrap();
                let bname = if req.basis_specified {
                    Some(req.basis.as_str().unwrap())
                } else {
                    None
                };
                let dict = req.dict.as_str().expect("dict utf-8 decode error");
                log::debug!("attempting to remove dict {} basis {:?}", dict, bname);
                match basis_cache.dict_remove(&mut pddb_os, dict, bname, false) {
                    Ok(_) => {
                        let mut evict_list = Vec::<ApiToken>::new();
                        // check to see if we need to eliminate any ApiTokens as a result of this.
                        for (token, rec) in token_dict.iter() {
                            if rec.dict == dict {
                                // check the basis union rules
                                let mut matching = false;
                                if rec.basis.is_none() && bname.is_none() {
                                    matching = true;
                                }
                                if let Some(breq) = bname {
                                    if rec.basis.is_none() {
                                        matching = true;
                                    }
                                    if let Some(brec) = &rec.basis {
                                        if brec == breq {
                                            matching = true;
                                        }
                                    }
                                }
                                if matching {
                                    evict_list.push(*token);
                                }
                            }
                        }
                        for token in evict_list {
                            token_dict.remove(&token);
                        }
                        req.result = PddbRequestCode::NoErr;
                    }
                    Err(e) => {
                        match e.kind() {
                            std::io::ErrorKind::NotFound => req.result = PddbRequestCode::NotFound,
                            _ => req.result = PddbRequestCode::InternalError,
                        }
                    }
                }
                buffer.replace(req).unwrap();
            }
            Opcode::DeleteDictStd => {
                if let Some(mem) = msg.body.memory_message_mut() {
                    mem.offset = None;
                    if let Err(err) = libstd::delete_dict(mem, &mut pddb_os, &mut basis_cache) {
                        mem.offset = xous::MemoryAddress::new(err as usize);
                    }
                }
            }
            Opcode::CreateDictStd => {
                if let Some(mem) = msg.body.memory_message_mut() {
                    mem.offset = None;
                    if let Err(err) = libstd::create_dict(mem, &mut pddb_os, &mut basis_cache) {
                        mem.offset = xous::MemoryAddress::new(err as usize);
                    }
                }
            }
            Opcode::KeyAttributes => {
                let mut buffer = unsafe { Buffer::from_memory_message_mut(msg.body.memory_message_mut().unwrap()) };
                let mut req = buffer.to_original::<PddbKeyAttrIpc, _>().unwrap();
                if let Some(token_record) = token_dict.get(&req.token) {
                    let bname = if let Some(name) = &token_record.basis {
                        Some(name.as_str())
                    } else {
                        None
                    };
                    match basis_cache.key_attributes(&mut pddb_os, &token_record.dict, &token_record.key, bname) {
                        Ok(attr) => {
                            buffer.replace(PddbKeyAttrIpc::from_attributes(attr, req.token)).unwrap();
                        }
                        _ => {
                            req.code = PddbRequestCode::NotFound;
                            buffer.replace(req).unwrap();
                        }
                    }
                }
            }
            Opcode::KeyCountInDict => {
                #[cfg(feature="perfcounter")]
                pddb_os.perf_entry(FILE_ID_SERVICES_PDDB_SRC_MAIN, perflib::PERFMETA_STARTBLOCK, 0, std::line!());
                let mut buffer = unsafe { Buffer::from_memory_message_mut(msg.body.memory_message_mut().unwrap()) };
                let mut req = buffer.to_original::<PddbDictRequest, _>().unwrap();
                if key_token.is_some() {
                    log::debug!("key list already in progress");
                    req.code = PddbRequestCode::AccessDenied;
                    buffer.replace(req).unwrap();
                    continue;
                }
                key_token = Some(req.token);
                let bname = if req.basis_specified {
                    Some(req.basis.as_str().unwrap())
                } else {
                    None
                };
                let dict = req.dict.as_str().expect("dict utf-8 decode error");
                log::debug!("counting keys in dict {} basis {:?}", dict, bname);
                #[cfg(feature="perfcounter")]
                pddb_os.perf_entry(FILE_ID_SERVICES_PDDB_SRC_MAIN, perflib::PERFMETA_NONE, 0, std::line!());
                key_list = match basis_cache.key_list(&mut pddb_os, dict, bname) {
                    Ok(list) => {
                        log::debug!("count: {}", list.len());
                        req.code = PddbRequestCode::NoErr;
                        Some(list)
                    }
                    Err(e) => {
                        key_token = None;
                        match e.kind() {
                            std::io::ErrorKind::NotFound => req.code = PddbRequestCode::NotFound,
                            _ => req.code = PddbRequestCode::InternalError,
                        }
                        None
                    }
                };
                buffer.replace(req).unwrap();
                #[cfg(feature="perfcounter")]
                pddb_os.perf_entry(FILE_ID_SERVICES_PDDB_SRC_MAIN, perflib::PERFMETA_ENDBLOCK, 0, std::line!());
            }
            Opcode::ListKeyV2 => {
                #[cfg(feature="perfcounter")]
                pddb_os.perf_entry(FILE_ID_SERVICES_PDDB_SRC_MAIN, perflib::PERFMETA_STARTBLOCK, 1, std::line!());
                let mut buffer = unsafe { Buffer::from_memory_message_mut(msg.body.memory_message_mut().unwrap()) };
                let mut req = buffer.to_original::<PddbKeyList, _>().unwrap();
                if let Some(token) = key_token {
                    if req.token != token {
                        req.retcode = PddbRetcode::AccessDenied;
                    } else {
                        if let Some(klist) = &mut key_list {
                            let mut index = 0;
                            loop {
                                let keyname =
                                    if let Some(keyname) = klist.iter().next() {
                                        keyname.to_string()
                                    } else {
                                        key_token = None;
                                        req.end = true;
                                        req.retcode = PddbRetcode::Ok;
                                        break;
                                    };
                                if keyname.len() + 1 + index < MAX_PDDBKLISTLEN {
                                    assert!(keyname.len() < u8::MAX as usize); // this should always be true due to other limits in the PDDB
                                    req.data[index] = keyname.len() as u8;
                                    index += 1;
                                    req.data[index..index + keyname.len()].copy_from_slice(keyname.as_bytes());
                                    index += keyname.len();
                                    klist.remove(&keyname);
                                } else {
                                    // don't remove the item, and indicate there is more to come
                                    req.end = false;
                                    req.retcode = PddbRetcode::Ok;
                                    break;
                                }
                            }
                        } else {
                            key_token = None;
                            req.end = true;
                            req.retcode = PddbRetcode::Ok;
                        }
                    }
                } else {
                    log::debug!("multiple concurrent requests detected, returning error");
                    req.retcode = PddbRetcode::AccessDenied;
                }
                buffer.replace(req).unwrap();
                #[cfg(feature="perfcounter")]
                pddb_os.perf_entry(FILE_ID_SERVICES_PDDB_SRC_MAIN, perflib::PERFMETA_ENDBLOCK, 1, std::line!());
            }
            Opcode::ListKeyStd => {
                if let Some(mem) = msg.body.memory_message_mut() {
                    mem.offset = None;
                    if let Err(e) = libstd::list_key(mem, &mut pddb_os, &mut basis_cache) {
                        mem.offset = xous::MemoryAddress::new(e as usize);
                    }
                }
            }
            Opcode::DictCountInBasis => {
                let mut buffer = unsafe { Buffer::from_memory_message_mut(msg.body.memory_message_mut().unwrap()) };
                let mut req = buffer.to_original::<PddbDictRequest, _>().unwrap();
                if dict_token.is_some() {
                    req.code = PddbRequestCode::AccessDenied;
                    buffer.replace(req).unwrap();
                    continue;
                }
                dict_token = Some(req.token);
                dict_list.clear();
                let bname = if req.basis_specified {
                    Some(req.basis.as_str().unwrap())
                } else {
                    None
                };
                let list = basis_cache.dict_list(&mut pddb_os, bname);
                if list.len() > 0 {
                    req.index = list.len() as u32;
                    for dict in list {
                        dict_list.push(dict);
                    }
                } else { // no dicts to list, reset the state
                    dict_token = None;
                    dict_list.clear();
                }
                req.code = PddbRequestCode::NoErr;
                buffer.replace(req).unwrap();
            }
            Opcode::GetDictNameAtIndex => {
                let mut buffer = unsafe { Buffer::from_memory_message_mut(msg.body.memory_message_mut().unwrap()) };
                let mut req = buffer.to_original::<PddbDictRequest, _>().unwrap();
                if let Some(token) = dict_token {
                    if req.token != token {
                        req.code = PddbRequestCode::AccessDenied;
                    } else {
                        if req.index >= dict_list.len() as u32 {
                            req.code = PddbRequestCode::InternalError;
                        } else {
                            req.dict = xous_ipc::String::<DICT_NAME_LEN>::from_str(&dict_list[req.index as usize]);
                            req.code = PddbRequestCode::NoErr;
                            // the last index requested must be the highest one!
                            if req.index == dict_list.len() as u32 - 1 {
                                dict_token = None;
                                dict_list.clear();
                            }
                        }
                    }
                } else {
                    req.code = PddbRequestCode::AccessDenied;
                }
                buffer.replace(req).unwrap();
            }
            Opcode::ListDictStd => {
                if let Some(mem) = msg.body.memory_message_mut() {
                    mem.offset = None;
                    if let Err(e) = libstd::list_dict(mem, &mut pddb_os, &mut basis_cache) {
                        mem.offset = xous::MemoryAddress::new(e as usize);
                    }
                }
            }
            Opcode::ReadKey => {
                #[cfg(feature="perfcounter")]
                pddb_os.perf_entry(FILE_ID_SERVICES_PDDB_SRC_MAIN, perflib::PERFMETA_STARTBLOCK, 4, std::line!());
                let mut buffer = unsafe { Buffer::from_memory_message_mut(msg.body.memory_message_mut().unwrap()) };
                let pbuf = PddbBuf::from_slice_mut(buffer.as_mut()); // direct translation, no serialization necessary for performance
                let token = pbuf.token;
                if let Some(rec) = token_dict.get(&token) {
                    for basis in basis_cache.access_list().iter() {
                        let temp = if let Some (name) = &rec.basis {Some(name)} else {Some(basis)};
                        log::debug!("read (spec: {:?}){:?} {} len {} pos {}", rec.basis, temp, rec.key, pbuf.len, pbuf.position);
                        #[cfg(feature="perfcounter")]
                        pddb_os.perf_entry(FILE_ID_SERVICES_PDDB_SRC_MAIN, perflib::PERFMETA_NONE, 4, std::line!());
                        match basis_cache.key_read(&mut pddb_os,
                            &rec.dict, &rec.key,
                            &mut pbuf.data[..pbuf.len as usize], Some(pbuf.position as usize),
                            // this is a bit inefficient because if a specific basis is specified *and* the key does not exist,
                            // it'll retry the same basis for a number of times equal to the number of bases open.
                            // However, usually, there's only 1-2 bases open, and usually, if you specify a basis,
                            // the key will be a hit, so, we let it stand.
                            if let Some (name) = &rec.basis {Some(&name)} else {Some(basis)}) {
                            Ok(readlen) => {
                                #[cfg(feature="perfcounter")]
                                pddb_os.perf_entry(FILE_ID_SERVICES_PDDB_SRC_MAIN, perflib::PERFMETA_NONE, 4, std::line!());
                                pbuf.len = readlen as u16;
                                pbuf.retcode = PddbRetcode::Ok;
                                break;
                            }
                            Err(e) => match e.kind() {
                                std::io::ErrorKind::NotFound => pbuf.retcode = PddbRetcode::BasisLost,
                                std::io::ErrorKind::UnexpectedEof => pbuf.retcode = PddbRetcode::UnexpectedEof,
                                std::io::ErrorKind::OutOfMemory => pbuf.retcode = PddbRetcode::DiskFull,
                                _ => pbuf.retcode = PddbRetcode::InternalError,
                            }
                        }
                    }
                } else {
                    pbuf.retcode = PddbRetcode::BasisLost;
                }
                // we don't nede a "replace" operation because all ops happen in-place
                #[cfg(feature="perfcounter")]
                pddb_os.perf_entry(FILE_ID_SERVICES_PDDB_SRC_MAIN, perflib::PERFMETA_ENDBLOCK, 4, std::line!());
            }

            // Optimized bulk data read handler. See lib.rs for documentation.
            // Note: it would be tempting to use a `BufferSerializer` instead of a WriteSeriaizer.
            // This would prevent the extra allocation and copy into the buffer. The problem is that
            // the BufferSerializer can return you the `pos` of the archive, but it won't tell you
            // the length of the data that's been archived. Thus, when you call `into_inner()` you get
            // back the original buffer (which is great -- we could split that and pass it on to future
            // iterations) but we don't know how much data was put in there. Maybe later versions of rkyv
            // have a call for that, but the current version we are using doesn't seem to be written to
            // allow for multiple rkyv objects to be packed into a single packet. I think the assumption
            // is rather that you're writing rkyv objects into a single file and the files are then packed
            // into disk by the filesystem.
            Opcode::DictBulkRead => {
                const BULKREAD_TIMEOUT_MS: u64 = 5000;
                let range = msg.body.memory_message_mut().unwrap();
                let buf = unsafe { core::slice::from_raw_parts_mut(
                    range.buf.as_mut_ptr(),
                    range.buf.len(),
                )};
                // unpack the descriptor
                let pos = range.offset.map(|o| o.get()).unwrap_or_default();
                let r = unsafe { rkyv::archived_value::<PddbDictRequest>(buf, pos) };
                let bulk_descriptor = r.deserialize(&mut AllocDeserializer).unwrap();
                // check for a timeout; retire state if we did timeout
                let mut timed_out = false;
                if let Some(state) = &bulkread_state {
                    if tt.elapsed_ms() - state.last_time > BULKREAD_TIMEOUT_MS {
                        timed_out = true;
                    }
                }
                if timed_out {
                    bulkread_state = None;
                }
                // handle state initialization, if no call was previously initiated
                let mut first_call = false;
                if bulkread_state.is_none() {
                    first_call = true;
                    // confirm data exists; setup the tracking state
                    let key_list: Vec<String> = match basis_cache.key_list(
                        &mut pddb_os,
                        bulk_descriptor.dict.as_str().unwrap(),
                        if bulk_descriptor.basis_specified {
                            Some(bulk_descriptor.basis.as_str().unwrap())
                        } else {
                            None
                        }
                    ) {
                        Ok(list) => list.into_iter().rev().collect(), // reverse order so Vec can just pop and get "first" item
                        Err(e) => {
                            match e.kind() {
                                std::io::ErrorKind::NotFound => {
                                    buf[..4].copy_from_slice(&(PddbBulkReadCode::NotFound as u32).to_le_bytes())
                                }
                                _ => {
                                    buf[..4].copy_from_slice(&(PddbBulkReadCode::InternalError as u32).to_le_bytes())
                                }
                            }
                            // this will cause the return record to just have the error code copied to it. The rest is invalid.
                            continue;
                        }
                    };
                    let state = BulkReadState {
                        token: [pddb_os.trng_u32(), pddb_os.trng_u32(), pddb_os.trng_u32(), pddb_os.trng_u32()],
                        is_basis_specified: bulk_descriptor.basis_specified,
                        basis: if bulk_descriptor.basis_specified{ bulk_descriptor.basis.to_string() } else { String::new() },
                        dict: bulk_descriptor.dict.to_string(),
                        total_keys: key_list.len(),
                        key_list,
                        buf_starting_key_index: 0,
                        last_time: tt.elapsed_ms(),
                        read_limit: bulk_descriptor.bulk_limit.expect("bulk limit must be specified for bulk read calls"),
                        read_total: 0,
                    };
                    bulkread_state = Some(state);
                }
                let mut finished = false;
                // handle data packing into the structure
                if let Some(state) = &mut bulkread_state {
                    // check that the token matches, if this isn't a first call to the function
                    if !first_call {
                        if state.token != bulk_descriptor.token {
                            buf[..4].copy_from_slice(&(PddbBulkReadCode::Busy as u32).to_le_bytes());
                            continue;
                        }
                    }
                    // start filling in the return structure
                    let mut header = BulkReadHeader::default();
                    header.total = state.total_keys as u32;
                    header.starting_key_index = state.buf_starting_key_index as u32;
                    header.token = state.token;

                    // now loop through and pack data into the slice
<<<<<<< HEAD
                    let (header_buf, buf) = buf.split_at_mut(size_of::<BulkReadHeader>());
                    let mut finished = false;
                    enum SerializeResult<'a> {
                        Success(usize, &'a mut [u8], String, &'a mut [u8]),
                        Failure(String)
                    }
=======
                    let mut index = size_of::<BulkReadHeader>();
>>>>>>> 3d1885e1
                    loop {
                        let ser_result: SerializeResult =
                            if let Some(key_name) = state.key_list.pop() {
                                let attr = basis_cache.key_attributes(&mut pddb_os,
                                    &state.dict,
                                    &key_name,
                                    if state.is_basis_specified{Some(&state.basis)} else {None}
                                ).expect("Key went missing during bulk read"); // could be a concurrent process mutating. We don't handle this; flag with a panic.
                                if attr.len < state.read_limit - state.read_total && // will it fit in the remaining read limit?
                                // will it fit even in a single buffer?
                                // computed as: 2x u32 for pos/len overhead
                                // size of the base key record, archived
                                // maximum length strings for basis name and key name
                                // plus header size
                                // 32 bytes "slop" to make sure we never fail to properly compute this limit
                                attr.len <
                                    buf.len()
                                    - (size_of::<u32>() * 2 + size_of::<ArchivedPddbKeyRecord>() + BASIS_NAME_LEN + KEY_NAME_LEN + size_of::<BulkReadHeader>() + 32)
                                {
                                    let mut d = vec![0u8; attr.len];
                                    match basis_cache.key_read(
                                        &mut pddb_os,
                                        &state.dict,
                                        &key_name,
                                        &mut d,
                                        None,
                                        Some(&attr.basis),
                                    ) {
                                        Ok(readlen) => {
                                            assert!(readlen == attr.len, "Bulk read key length did not match expected length");
                                            let rec = PddbKeyRecord {
                                                name: key_name.to_string(),
                                                len: attr.len,
                                                reserved: attr.reserved,
                                                age: attr.age,
                                                index: attr.index,
                                                basis: attr.basis,
                                                data: Some(d)
                                            };
                                            state.read_total += attr.len; // commit the read length early
                                            let (prebuf, buf) = buf.split_at_mut(size_of::<u32>()*2);
                                            let mut serializer = BufferSerializer::new(buf);
                                            match serializer.serialize_value(&rec) {
                                                Ok(pos) => SerializeResult::Success(pos, serializer.into_inner(), key_name, prebuf),
                                                Err(_) => SerializeResult::Failure(key_name)
                                            }
                                        }
                                        Err(e) => {
                                            panic!("Error reading previously attributed key {}: {:?}", &key_name, e);
                                        }
                                    }
                                } else {
                                    // log::info!("hit size limit: limit {} total {}", state.read_limit, state.read_total);
                                    // report the key, but with no data
                                    let rec = PddbKeyRecord {
                                        name: key_name.to_string(),
                                        len: attr.len,
                                        reserved: attr.reserved,
                                        age: attr.age,
                                        index: attr.index,
                                        basis: attr.basis,
                                        data: None,
                                    };
                                    let (prebuf, buf) = buf.split_at_mut(size_of::<u32>()*2);
                                    let mut serializer = BufferSerializer::new(buf);
                                    match serializer.serialize_value(&rec) {
                                        Ok(pos) => SerializeResult::Success(pos, serializer.into_inner(), key_name, prebuf),
                                        Err(_) => SerializeResult::Failure(key_name)
                                    }
                                }
                            } else {
                                // no more keys; we're done.
                                finished = true;
                                break;
                            };

                        // HERE'S THE PROBLEM: the `buf` returned is the inner of the allocated buf. the overall length
                        // of the record serialized isn't exposed anywhere. So we can't know where to advance the buffer
                        // pointer to, to stack the next archived result. The other option would be to use the .write()
                        // method but then we'd need to...make a serializer for the structure. which is agains the whole point of it...
                        match ser_result {
                            SerializeResult::Success(pos, buf, key_name, pre_buf) => {
                                log::info!("packing message of {}({})", buf.len(), pos);
                                // data can fit, copy it into the buffer.
                                state.buf_starting_key_index += 1;
                                header.len += 1;
                                // read length increment was handled when the data was copied into the serialization buffer.
                                pre_buf[..4].copy_from_slice(
                                    &(buf.len() as u32).to_le_bytes()
                                );
                                pre_buf[4..8].copy_from_slice(
                                    &(pos as u32).to_le_bytes()
                                );
                            }
                            SerializeResult::Failure(key_name) => {
                                // data didn't fit, quit with finished = false;
                                state.key_list.push(key_name);
                                break;
                            }
<<<<<<< HEAD
=======
                        };
                        // sbuf now contains some serialized data. will it fit? Need 2x`u32` as recordkeeeping overhead.
                        if sbuf.len() + size_of::<u32>() * 2 <= buf.len() - index {
                            log::debug!("packing message of {}({})", sbuf.len(), pos);
                            // data can fit, copy it into the buffer.
                            state.buf_starting_key_index += 1;
                            header.len += 1;
                            // read length increment was handled when the data was copied into the serialization buffer.
                            buf[index..index + 4].copy_from_slice(
                                &(sbuf.len() as u32).to_le_bytes()
                            );
                            index += size_of::<u32>();
                            buf[index..index + 4].copy_from_slice(
                                &(pos as u32).to_le_bytes()
                            );
                            index += size_of::<u32>();
                            buf[index..index + sbuf.len()].copy_from_slice(
                                sbuf.as_slice()
                            );
                            index += sbuf.len();
                            drop(sbuf);
                        } else {
                            // log::info!("{} <= {}", sbuf.len() + size_of::<u32>() * 2, buf.len());
                            assert!(
                                sbuf.len() + size_of::<u32>() * 2 <= buf.len(),
                                // the remediation for this is to fix the "will it fit even in a single buffer?" test above
                                "Edge case not handled correctly: we have a serialized record that can never fit in a buffer"
                            );
                            // save the data for the next round, when we have an empty buffer
                            state.serialized = Some((pos, sbuf));
                            // data didn't fit, quit with finished = false;
                            break;
>>>>>>> 3d1885e1
                        }
                    }
                    if finished {
                        header.code = PddbBulkReadCode::Last as u32;
                    } else {
                        header.code = PddbBulkReadCode::Streaming as u32;
                    }
                    header_buf.copy_from_slice(
                        header.deref()
                    );
                    // update the last access time
                    state.last_time = tt.elapsed_ms();
                } else {
                    log::warn!("This should be unreachable, the state should always be initialized by this point");
                }
                if finished {
                    bulkread_state = None;
                }
            }

            Opcode::SeekKeyStd => {
                let fd = (msg.body.id() >> 16) & 0xffff;
                if let Some(scalar) = msg.body.scalar_message() {
                    let seek_by = (((scalar.arg2 as u32) as u64) << 32) | ((scalar.arg3 as u32) as u64);
                    let result = libstd::seek_key(scalar.arg1, seek_by, fd_mapping.entry(msg.sender.pid()).or_default(), fd);
                    if msg.body.is_blocking() {
                        match result {
                            Ok(offset) => xous::return_scalar2(msg.sender, offset as usize, (offset >> 32) as usize).ok(),
                            Err(e) =>xous::return_scalar(msg.sender, e as usize).ok(),
                        };
                    }
                }
            }

            Opcode::ReadKeyStd => {
                let fd = (msg.body.id() >> 16) & 0xffff;
                if let Some(mem) = msg.body.memory_message_mut() {
                    mem.offset = None;
                    if let Err(e) = libstd::read_key(mem, &mut pddb_os, &mut basis_cache, fd_mapping.entry(msg.sender.pid()).or_default(), fd) {
                        mem.offset = xous::MemoryAddress::new(e as usize);
                    }
                }
            }

            Opcode::WriteKey => {
                let mut buffer = unsafe { Buffer::from_memory_message_mut(msg.body.memory_message_mut().unwrap()) };
                let pbuf = PddbBuf::from_slice_mut(buffer.as_mut()); // direct translation, no serialization necessary for performance
                let token = pbuf.token;
                if let Some(rec) = token_dict.get(&token) {
                    for basis in basis_cache.access_list().iter() {
                        let temp = if let Some (name) = &rec.basis {Some(name)} else {Some(basis)};
                        log::debug!("write (spec: {:?}){:?} {}", rec.basis, temp, rec.key);
                        match basis_cache.key_update(&mut pddb_os,
                            &rec.dict, &rec.key,
                            &pbuf.data[..pbuf.len as usize], Some(pbuf.position as usize),
                            rec.alloc_hint, if let Some (name) = &rec.basis {Some(&name)} else {Some(basis)},
                            false
                        ) {
                            Ok(_) => {
                                pbuf.retcode = PddbRetcode::Ok;
                                break;
                            }
                            Err(e) => match e.kind() {
                                std::io::ErrorKind::NotFound => pbuf.retcode = PddbRetcode::BasisLost,
                                std::io::ErrorKind::UnexpectedEof => pbuf.retcode = PddbRetcode::UnexpectedEof,
                                std::io::ErrorKind::OutOfMemory => pbuf.retcode = PddbRetcode::DiskFull,
                                _ => pbuf.retcode = PddbRetcode::InternalError,
                            }
                        }
                    }
                } else {
                    pbuf.retcode = PddbRetcode::BasisLost;
                }
                // we don't nede a "replace" operation because all ops happen in-place

                // for now, do an expensive sync operation after every write to ensure data integrity
                basis_cache.sync(&mut pddb_os, None).expect("couldn't sync basis");
            }

            Opcode::WriteKeyStd => {
                let fd = (msg.body.id() >> 16) & 0xffff;
                if let Some(mem) = msg.body.memory_message_mut() {
                    mem.offset = None;
                    if let Err(e) = libstd::write_key(mem, &mut pddb_os, &mut basis_cache, fd_mapping.entry(msg.sender.pid()).or_default(), fd) {
                        mem.offset = xous::MemoryAddress::new(e as usize);
                    }
                }
            }

            Opcode::WriteKeyFlush => msg_blocking_scalar_unpack!(msg, _, _, _, _, {
                match basis_cache.sync(&mut pddb_os, None) {
                    Ok(_) => xous::return_scalar(msg.sender, PddbRetcode::Ok.to_usize().unwrap()).unwrap(),
                    Err(e) => match e.kind() {
                        std::io::ErrorKind::OutOfMemory => xous::return_scalar(msg.sender, PddbRetcode::DiskFull.to_usize().unwrap()).unwrap(),
                        std::io::ErrorKind::NotFound => xous::return_scalar(msg.sender, PddbRetcode::BasisLost.to_usize().unwrap()).unwrap(),
                        _ => xous::return_scalar(msg.sender, PddbRetcode::InternalError.to_usize().unwrap()).unwrap(),
                    }
                };
            }),

            Opcode::MenuListBasis => {
                let bases = basis_cache.basis_list();
                let mut note = String::from(t!("pddb.menu.listbasis_response", xous::LANG));
                for basis in bases.iter() {
                    note.push_str(basis);
                    note.push_str("\n");
                }
                modals.show_notification(&note, None).expect("couldn't show basis list");
            },
            Opcode::MenuChangePin => {
                if basis_cache.basis_count() == 0 {
                    modals.show_notification(t!("pddb.changepin.mountfirst", xous::LANG), None)
                        .expect("couldn't show notification");
                    continue;
                }
                match pddb_os.pddb_change_pin(&modals) {
                    Ok(_) => modals.show_notification(t!("pddb.changepin.success", xous::LANG), None)
                                .expect("couldn't show notification"),
                    Err(e) => {
                        log::error!("Error changing PIN: {:?}", e);
                        modals.show_notification(t!("pddb.changepin.nochange", xous::LANG), None)
                        .expect("couldn't show notification");
                    }
                }
            },
            Opcode::RekeyPddb => {
                let mut buffer = unsafe { Buffer::from_memory_message_mut(msg.body.memory_message_mut().unwrap()) };
                let rekey_op = buffer.to_original::<PddbRekeyOp, _>().unwrap();
                let result = basis_cache.rekey(&mut pddb_os, rekey_op);
                buffer.replace(result).unwrap();
            }
            Opcode::FlushSpaceUpdate => {
                pddb_os.fast_space_flush();
                xous::return_scalar(msg.sender, 1).ok();
            }
            Opcode::ResetDontAskInit => {
                pddb_os.reset_dont_ask_init();
                xous::return_scalar(msg.sender, 1).ok();
            }
            #[cfg(not(target_os = "xous"))]
            Opcode::DangerousDebug => {
                let buffer = unsafe { Buffer::from_memory_message(msg.body.memory_message().unwrap()) };
                let dbg = buffer.to_original::<PddbDangerousDebug, _>().unwrap();
                match dbg.request {
                    DebugRequest::Dump => {
                        log::info!("dumping pddb to {}", dbg.dump_name.as_str().unwrap());
                        #[cfg(not(feature="autobasis"))]
                        pddb_os.dbg_dump(Some(dbg.dump_name.as_str().unwrap().to_string()), None);
                        #[cfg(feature="autobasis")]
                        {
                            let export_extra = pddb_os.dbg_extra();
                            pddb_os.dbg_dump(Some(dbg.dump_name.as_str().unwrap().to_string()), Some(&export_extra));
                        }
                    },
                    DebugRequest::Remount => {
                        log::info!("attempting remount");
                        basis_cache = BasisCache::new(); // this effectively erases the PDDB from memory
                        if let Some(sys_basis) = pddb_os.pddb_mount() {
                            log::info!("remount successful");
                            basis_cache.basis_add(sys_basis);
                        } else {
                            log::info!("remount failed");
                        }
                    }
                }
            }
            #[cfg(all(feature="pddbtest", feature="autobasis"))]
            Opcode::BasisTesting => xous::msg_scalar_unpack!(msg, op, valid, _, _, {
                let mut config: [Option<bool>; 32] = [None::<bool>; 32];
                for i in 0..32 {
                    if ((1 << i) & valid) != 0 {
                        config[i] = Some(
                            ((1 << i) & op) != 0
                        )
                    }
                }
                pddb_os.basis_testing(&mut basis_cache, &config);
            }),
            #[allow(unused_variables)]
            Opcode::InternalTest => xous::msg_blocking_scalar_unpack!(msg, a0, a1, a2, a3, {
                #[cfg(feature="hwtest")]
                {
                    let errs = pddb_os.stresstest_read(a0 as u32, a1 as u32);
                    xous::return_scalar2(msg.sender, errs as usize, 0).ok();
                }
                #[cfg(not(feature="hwtest"))]
                xous::return_scalar2(msg.sender, 0, 0).ok();
            }),
            Opcode::TryUnmount => {
                // only proceed if anything was mounted
                if basis_cache.basis_list().len() == 0 {
                    xous::return_scalar(msg.sender, 1).unwrap(); // nothing to do, nothing mounted. success!
                    continue;
                }
                basis_cache.sync(&mut pddb_os, None).expect("can't sync for unmount");
                // unmount all the open basis first
                let mut mounted_bases = basis_cache.basis_list();
                mounted_bases.retain(|x| x != PDDB_DEFAULT_SYSTEM_BASIS);
                for basis in mounted_bases {
                    basis_cache.basis_unmount(&mut pddb_os, &basis).expect("can't unmount extra bases");
                }
                if basis_cache.basis_list().len() != 1 {
                    log::warn!("Couldn't unmount extra bases before unmounting the system basis. Failing unmount operation!");
                    xous::return_scalar(msg.sender, 0).unwrap();
                }
                // finally, unmount the system basis
                basis_cache.basis_unmount(&mut pddb_os, PDDB_DEFAULT_SYSTEM_BASIS).expect("can't unmount system basis");
                if basis_cache.basis_list().len() == 0 {
                    log::info!(".System basis is unmounted.");
                    xous::return_scalar(msg.sender, 1).unwrap();
                } else {
                    log::warn!("Couldn't unmount the .System basis!");
                    xous::return_scalar(msg.sender, 0).unwrap();
                }
            }
            Opcode::PddbHalt => {
                loop {
                    log::info!("PDDB operation halted. No new PDDB requests will be honored!");
                    tt.sleep_ms(10_000).unwrap();
                }
            }
            Opcode::ComputeBackupHashes => {
                let mut buffer = unsafe { Buffer::from_memory_message_mut(msg.body.memory_message_mut().unwrap()) };
                let result = pddb_os.checksums(Some(&modals));
                buffer.replace(result).unwrap();
            }
            Opcode::Quit => {
                log::warn!("quitting the PDDB server");
                send_message(
                    pw_cid,
                    Message::new_blocking_scalar(PwManagerOpcode::Quit.to_usize().unwrap(), 0, 0, 0, 0)
                ).unwrap();
                xous::return_scalar(msg.sender, 0).unwrap();
                break
            }
            Opcode::UncacheAndAskPassword => {
                // lock_and_ensure_password(&modals, &mut pddb_os, pw_cid);
                xous::return_scalar(msg.sender, 1).unwrap();
            }
            Opcode::InvalidOpcode => {
                log::error!("couldn't convert opcode: {:?}", msg);
            }
        }
    }
    // clean up our program
    log::trace!("main loop exit, destroying servers");
    pw_handle.join().expect("password ux manager thread did not join as expected");
    xns.unregister_server(pddb_sid).unwrap();
    xous::destroy_server(pddb_sid).unwrap();
    log::trace!("quitting");
    xous::terminate_process(0)
}

fn ensure_password(modals: &modals::Modals, pddb_os: &mut PddbOs, _pw_cid: xous::CID) -> PasswordState {
    log::info!("Requesting login password");
    loop {
        match pddb_os.try_login() {
            PasswordState::Correct => {
                return PasswordState::Correct
            }
            PasswordState::Incorrect(failcount) => {
                pddb_os.clear_password(); // clear the bad password entry
                log::info!("{}PDDB.BADPW,{}", xous::BOOKEND_START, xous::BOOKEND_END);
                if failcount % 3 == 0 {
                    // every three failures kick the failure back up the stack
                    return PasswordState::ForcedAbort(failcount);
                } else {
                    // check if the user wants to re-try or not.
                    modals.add_list_item(t!("pddb.yes", xous::LANG)).expect("couldn't build radio item list");
                    modals.add_list_item(t!("pddb.no", xous::LANG)).expect("couldn't build radio item list");
                    let fail_string = format!(
                        "{}\n{}",
                        t!("pddb.badpass", xous::LANG),
                        t!("pddb.failed_attempts", xous::LANG)
                        .replace("{fails}", &failcount.to_string())
                    );
                    let prompt = if failcount == 0 {
                        t!("pddb.badpass", xous::LANG)
                    } else {
                        &fail_string
                    };
                    match modals.get_radiobutton(prompt) {
                        Ok(response) => {
                            if response.as_str() == t!("pddb.yes", xous::LANG) {
                                continue;
                            } else if response.as_str() == t!("pddb.no", xous::LANG) {
                                return PasswordState::Incorrect(failcount);
                            } else {
                                panic!("Got unexpected return from radiobutton");
                            }
                        }
                        _ => panic!("get_radiobutton failed"),
                    }
                }
            }
            PasswordState::Uninit => {
                // check for a migration event
                #[cfg(feature="migration1")]
                {
                    if pddb_os.migration_v1_to_v2(_pw_cid) == PasswordState::Correct {
                        if pddb_os.try_login() == PasswordState::Correct {
                            log::info!("Migration v1->v2 successful");
                            return PasswordState::Correct
                        } else {
                            log::warn!("Migration v1->v2 succeeded, but somehow the v2 remount failed.");
                        }
                    }
                }
                return PasswordState::Uninit;
            }
            PasswordState::ForcedAbort(_) => panic!("ForcedAbort is not expecetd from try_login()"),
        }
    }
}
fn try_mount_or_format(modals: &modals::Modals, pddb_os: &mut PddbOs, basis_cache: &mut BasisCache, pw_state: PasswordState, time_resetter: xous::CID) -> bool {
    log::info!("Attempting to mount the PDDB");
    if pw_state == PasswordState::Correct {
        if let Some(sys_basis) = pddb_os.pddb_mount() {
            log::info!("PDDB mount operation finished successfully");
            basis_cache.basis_add(sys_basis);
            return true
        }
    }
    // correct password but no mount -> offer to format; uninit -> offer to format
    if pw_state == PasswordState::Correct || pw_state == PasswordState::Uninit {
        #[cfg(any(feature = "precursor", feature = "renode", feature="test-rekey"))]
        {
            log::debug!("PDDB did not mount; requesting format");
            modals.add_list_item(t!("pddb.okay", xous::LANG)).expect("couldn't build radio item list");
            modals.add_list_item(t!("pddb.cancel", xous::LANG)).expect("couldn't build radio item list");
            let do_format: bool;
            log::info!("{}PDDB.REQFMT,{}", xous::BOOKEND_START, xous::BOOKEND_END);
            match modals.get_radiobutton(t!("pddb.requestformat", xous::LANG)) {
                Ok(response) => {
                    if response.as_str() == t!("pddb.okay", xous::LANG) {
                        do_format = true;
                    } else if response.as_str() == t!("pddb.cancel", xous::LANG) {
                        log::info!("PDDB format aborted by user");
                        do_format = false;
                    } else {
                        panic!("Got unexpected return from radiobutton");
                    }
                }
                _ => panic!("get_radiobutton failed"),
            }
            if do_format {
                let fast: bool;
                if false {
                    modals.add_list_item(t!("pddb.no", xous::LANG)).expect("couldn't build radio item list");
                    modals.add_list_item(t!("pddb.yes", xous::LANG)).expect("couldn't build radio item list");
                    match modals.get_radiobutton(t!("pddb.devbypass", xous::LANG)) {
                        Ok(response) => {
                            if response.as_str() == t!("pddb.yes", xous::LANG) {
                                fast = true;
                            } else if response.as_str() == t!("pddb.no", xous::LANG) {
                                fast = false;
                            } else {
                                panic!("Got unexpected return from radiobutton");
                            }
                        }
                        _ => panic!("get_radiobutton failed"),
                    }
                } else {
                    fast = false;
                }

                pddb_os.pddb_format(fast, Some(&modals)).expect("couldn't format PDDB");

                // reset the RTC at the point of PDDB format. It is done now because at this point we know that
                // no time offset keys can exist in the PDDB, and as a measure of good hygeine we want to restart
                // our RTC counter from a random duration between epoch and 10 years to give some deniability about
                // how long the device has been in use.
                let _ = xous::send_message(time_resetter,
                    xous::Message::new_blocking_scalar(
                        0, // the ID is "hard coded" using enumerated discriminants
                        0, 0, 0, 0
                    )
                ).expect("couldn't reset time");

                if let Some(sys_basis) = pddb_os.pddb_mount() {
                    log::info!("PDDB mount operation finished successfully");
                    basis_cache.basis_add(sys_basis);
                    true
                } else {
                    log::error!("Despite formatting, no PDDB was found!");
                    let mut err = String::from(t!("pddb.internalerror", xous::LANG));
                    err.push_str(" #1"); // punt and leave an error code, because this "should" be rare
                    modals.show_notification(err.as_str(), None).expect("notification failed");
                    false
                }
            } else {
                false
            }
        }
        #[cfg(not(any(feature = "precursor", feature = "renode", feature="test-rekey")))]
        {
            pddb_os.pddb_format(false, Some(&modals)).expect("couldn't format PDDB");
            let _ = xous::send_message(time_resetter,
                xous::Message::new_blocking_scalar(
                    0, // the ID is "hard coded" using enumerated discriminants
                    0, 0, 0, 0
                )
            ).expect("couldn't reset time");
            pddb_os.dbg_dump(Some("full".to_string()), None);
            if let Some(sys_basis) = pddb_os.pddb_mount() {
                log::info!("PDDB mount operation finished successfully");
                basis_cache.basis_add(sys_basis);
                true
            } else {
                log::error!("Despite formatting, no PDDB was found!");
                let mut err = String::from(t!("pddb.internalerror", xous::LANG));
                err.push_str(" #1"); // punt and leave an error code, because this "should" be rare
                modals.show_notification(err.as_str(), None).expect("notification failed");
                false
            }
        }
    } else {
        // password was incorrect, don't try anything just return false
        false
    }
}

// Test cases that have been coded to run directly on hardware (that is, they do not require host-OS debug features)
#[allow(dead_code)]
pub(crate) fn manual_testcase(hw: &mut PddbOs) {
    log::info!("Initializing disk...");
    hw.pddb_format(true, None).unwrap();
    log::info!("Done initializing disk");

    // it's a vector because order is important: by default access to keys/dicts go into the latest entry first, and then recurse to the earliest
    let mut basis_cache = BasisCache::new();

    log::info!("Attempting to mount the PDDB");
    if let Some(sys_basis) = hw.pddb_mount() {
        log::info!("PDDB mount operation finished successfully");
        basis_cache.basis_add(sys_basis);
    } else {
        log::info!("PDDB did not mount; did you remember to format the PDDB region?");
    }
    log::info!("size of vpage: {}", VPAGE_SIZE);

    // add a "system settings" dictionary to the default basis
    log::info!("adding 'system settings' dictionary");
    basis_cache.dict_add(hw, "system settings", None).expect("couldn't add system settings dictionary");
    basis_cache.key_update(hw, "system settings", "wifi/wpa_keys/Kosagi", "my_wpa_key_here".as_bytes(), None, None, None, false).expect("couldn't add a key");
    let mut readback = [0u8; 15];
    match basis_cache.key_read(hw, "system settings", "wifi/wpa_keys/Kosagi", &mut readback, None, None) {
        Ok(readsize) => {
            log::info!("read back {} bytes", readsize);
            log::info!("read data: {}", String::from_utf8_lossy(&readback));
        },
        Err(e) => {
            log::info!("couldn't read data: {:?}", e);
        }
    }
    basis_cache.key_update(hw, "system settings", "wifi/wpa_keys/e4200", "12345678".as_bytes(), None, None, None, false).expect("couldn't add a key");

    // add a "big" key
    let mut bigdata = [0u8; 5000];
    for (i, d) in bigdata.iter_mut().enumerate() {
        *d = i as u8;
    }
    basis_cache.key_update(hw, "system settings", "big_pool1", &bigdata, None, None, None, false).expect("couldn't add a key");

    basis_cache.dict_add(hw, "test_dict_2", None).expect("couldn't add test dictionary 2");
    basis_cache.key_update(hw, "test_dict_2", "test key in dict 2", "some data".as_bytes(), None, Some(128), None, false).expect("couldn't add a key to second dict");

    basis_cache.key_update(hw, "system settings", "wifi/wpa_keys/e4200", "ABC".as_bytes(), Some(2), None, None, false).expect("couldn't update e4200 key");

    log::info!("test readback of wifi/wpa_keys/e4200");
    match basis_cache.key_read(hw, "system settings", "wifi/wpa_keys/e4200", &mut readback, None, None) {
        Ok(readsize) => {
            log::info!("read back {} bytes", readsize);
            log::info!("read data: {}", String::from_utf8_lossy(&readback));
        },
        Err(e) => {
            log::info!("couldn't read data: {:?}", e);
        }
    }
}

#[allow(dead_code)]
pub(crate) fn hw_testcase(pddb_os: &mut PddbOs) {
    log::info!("Running `hw` test case");
    #[cfg(not(target_os = "xous"))]
    pddb_os.test_reset();

    manual_testcase(pddb_os);

    log::info!("Re-mount the PDDB");
    let mut basis_cache = BasisCache::new();
    if let Some(sys_basis) = pddb_os.pddb_mount() {
        log::info!("PDDB mount operation finished successfully");
        basis_cache.basis_add(sys_basis);
    } else {
        log::info!("PDDB did not mount; did you remember to format the PDDB region?");
    }
    log::info!("test readback of wifi/wpa_keys/e4200");
    let mut readback = [0u8; 16]; // this buffer is bigger than the data in the key, but that's alright...
    match basis_cache.key_read(pddb_os, "system settings", "wifi/wpa_keys/e4200", &mut readback, None, None) {
        Ok(readsize) => {
            log::info!("read back {} bytes", readsize);
            log::info!("read data: {}", String::from_utf8_lossy(&readback));
        },
        Err(e) => {
            log::info!("couldn't read data: {:?}", e);
        }
    }

    #[cfg(not(target_os = "xous"))]
    pddb_os.dbg_dump(Some("manual".to_string()), None);
}

fn notify_of_disconnect(pddb_os: &mut PddbOs, token_dict: &HashMap::<ApiToken, TokenRecord>, basis_cache: &mut BasisCache) {
    // 1. search to see if any of the active tokens are are in our token_dict
    // 2. notify them of the disconnect, if there is a callback set.
    for (api_key, entry) in token_dict.iter() {
        log::debug!("disconnect notify searching {:?}", entry);
        if let Some(cb) = entry.conn {
            match basis_cache.key_attributes(pddb_os, &entry.dict, &entry.key, entry.basis.as_deref()) {
                Ok(_) => {
                    match send_message(cb, Message::new_scalar(
                        pddb::CbOp::Change.to_usize().unwrap(),
                        api_key[0] as _,
                        api_key[1] as _,
                        api_key[2] as _,
                        0,
                    )) {
                        Err(e) => {
                            log::warn!("Callback on {}:{} for basis removal failed: {:?}", &entry.dict, &entry.key, e);
                        },
                        _ => {
                            log::debug!("Callback on {}:{} for basis removal success", &entry.dict, &entry.key);
                        }
                    }
                },
                Err(_) => {
                    // do nothing. It's probably not right that a key doesn't exist that we don't have in our records, but don't crash the system.
                    log::warn!("Disconnect basis inconsistent state, {}:{} not found", &entry.dict, &entry.key);
                }
            }
        }
    }
}

pub(crate) fn heap_usage() -> usize {
    match xous::rsyscall(xous::SysCall::IncreaseHeap(0, xous::MemoryFlags::R)).expect("couldn't get heap size") {
        xous::Result::MemoryRange(m) => {
            let usage = m.len();
            usage
        }
        _ => {
            log::error!("Couldn't measure heap usage");
            0
         },
    }
}

struct BulkReadState {
    /// API token
    token: [u32; 4],
    /// determines if the basis was specified
    is_basis_specified: bool,
    /// the current basis, if specified
    basis: String,
    /// the dictionary to read
    dict: String,
    /// list of keys in the dictionary. Entries are removed as they are serialized.
    key_list: Vec::<String>,
    /// total number of keys to send (e.g. initial key_list.len())
    total_keys: usize,
    /// Each buffer can hold multiple keys; a single buffer may be re-used several
    /// times to send a large dictionary with many keys. This tracks the starting index
    /// of the current buffer's set of keys.
    buf_starting_key_index: usize,
    /// Total limit of bulk read data to return
    read_limit: usize,
    /// Amount of data read so far
    read_total: usize,
    /// last interaction time, so we can timeout the state in the case that the client is misbehaved
    last_time: u64,
}<|MERGE_RESOLUTION|>--- conflicted
+++ resolved
@@ -406,6 +406,12 @@
 };
 use core::mem::size_of;
 use core::ops::Deref;
+
+//--------------------------------
+
+//--------------------------------
+
+
 
 #[cfg(feature="perfcounter")]
 const FILE_ID_SERVICES_PDDB_SRC_MAIN: u32 = 0;
@@ -1495,16 +1501,11 @@
                     header.token = state.token;
 
                     // now loop through and pack data into the slice
-<<<<<<< HEAD
-                    let (header_buf, buf) = buf.split_at_mut(size_of::<BulkReadHeader>());
-                    let mut finished = false;
+                    let (header_buf, mut buf) = buf.split_at_mut(size_of::<BulkReadHeader>());
                     enum SerializeResult<'a> {
                         Success(usize, &'a mut [u8], String, &'a mut [u8]),
                         Failure(String)
                     }
-=======
-                    let mut index = size_of::<BulkReadHeader>();
->>>>>>> 3d1885e1
                     loop {
                         let ser_result: SerializeResult =
                             if let Some(key_name) = state.key_list.pop() {
@@ -1557,7 +1558,7 @@
                                         }
                                     }
                                 } else {
-                                    // log::info!("hit size limit: limit {} total {}", state.read_limit, state.read_total);
+                                    log::info!("hit size limit: limit {} total {}", state.read_limit, state.read_total);
                                     // report the key, but with no data
                                     let rec = PddbKeyRecord {
                                         name: key_name.to_string(),
@@ -1586,59 +1587,27 @@
                         // pointer to, to stack the next archived result. The other option would be to use the .write()
                         // method but then we'd need to...make a serializer for the structure. which is agains the whole point of it...
                         match ser_result {
-                            SerializeResult::Success(pos, buf, key_name, pre_buf) => {
-                                log::info!("packing message of {}({})", buf.len(), pos);
+                            SerializeResult::Success(pos, sbuf, _key_name, pre_buf) => {
+                                log::info!("packing message of {}({})", sbuf.len(), pos);
                                 // data can fit, copy it into the buffer.
                                 state.buf_starting_key_index += 1;
                                 header.len += 1;
                                 // read length increment was handled when the data was copied into the serialization buffer.
                                 pre_buf[..4].copy_from_slice(
-                                    &(buf.len() as u32).to_le_bytes()
+                                    //&(sbuf.len() as u32).to_le_bytes()
+                                    &(pos as u32).to_le_bytes()
                                 );
                                 pre_buf[4..8].copy_from_slice(
                                     &(pos as u32).to_le_bytes()
                                 );
+                                (_, buf) = sbuf.split_at_mut(pos);
                             }
                             SerializeResult::Failure(key_name) => {
+                                log::info!("ran out of space filling buffer, pushing {} back into the queue", key_name);
                                 // data didn't fit, quit with finished = false;
                                 state.key_list.push(key_name);
                                 break;
                             }
-<<<<<<< HEAD
-=======
-                        };
-                        // sbuf now contains some serialized data. will it fit? Need 2x`u32` as recordkeeeping overhead.
-                        if sbuf.len() + size_of::<u32>() * 2 <= buf.len() - index {
-                            log::debug!("packing message of {}({})", sbuf.len(), pos);
-                            // data can fit, copy it into the buffer.
-                            state.buf_starting_key_index += 1;
-                            header.len += 1;
-                            // read length increment was handled when the data was copied into the serialization buffer.
-                            buf[index..index + 4].copy_from_slice(
-                                &(sbuf.len() as u32).to_le_bytes()
-                            );
-                            index += size_of::<u32>();
-                            buf[index..index + 4].copy_from_slice(
-                                &(pos as u32).to_le_bytes()
-                            );
-                            index += size_of::<u32>();
-                            buf[index..index + sbuf.len()].copy_from_slice(
-                                sbuf.as_slice()
-                            );
-                            index += sbuf.len();
-                            drop(sbuf);
-                        } else {
-                            // log::info!("{} <= {}", sbuf.len() + size_of::<u32>() * 2, buf.len());
-                            assert!(
-                                sbuf.len() + size_of::<u32>() * 2 <= buf.len(),
-                                // the remediation for this is to fix the "will it fit even in a single buffer?" test above
-                                "Edge case not handled correctly: we have a serialized record that can never fit in a buffer"
-                            );
-                            // save the data for the next round, when we have an empty buffer
-                            state.serialized = Some((pos, sbuf));
-                            // data didn't fit, quit with finished = false;
-                            break;
->>>>>>> 3d1885e1
                         }
                     }
                     if finished {
