--- conflicted
+++ resolved
@@ -7,16 +7,6 @@
 
 # Dependency versions enforced by Cargo.lock.
 [dependencies]
-<<<<<<< HEAD
-xous = "0.9.21"
-log-server = { package = "xous-api-log", version = "0.1.15" }
-ticktimer-server = { package = "xous-api-ticktimer", version = "0.9.14" }
-xous-names = { package = "xous-api-names", version = "0.9.16" }
-log = "0.4.14"
-num-derive = {version = "0.3.3", default-features = false}
-num-traits = {version = "0.2.14", default-features = false}
-susres = {package = "xous-api-susres", version = "0.9.14"}
-=======
 xous = "0.9.22"
 log-server = { package = "xous-api-log", version = "0.1.16" }
 ticktimer-server = { package = "xous-api-ticktimer", version = "0.9.15" }
@@ -25,7 +15,6 @@
 num-derive = {version = "0.3.3", default-features = false}
 num-traits = {version = "0.2.14", default-features = false}
 susres = {package = "xous-api-susres", version = "0.9.15"}
->>>>>>> f8a66430
 ffi-sys = {path = "sys"}
 keyboard = {path = "../keyboard"}
 
