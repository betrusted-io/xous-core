[package]
name = "keystore"
version = "0.1.0"
authors = ["bunnie <bunnie@kosagi.com>"]
edition = "2018"
description = "Keystore server for compact devices"

# Dependency versions enforced by Cargo.lock.
[dependencies]
utralib = { version = "0.1.26", optional = true, default-features = false }
xous-names = { package = "xous-api-names", version = "0.9.68" }
ticktimer = { package = "xous-api-ticktimer", version = "0.9.66" }
xous = "0.9.67"
log-server = { package = "xous-api-log", version = "0.1.66" }
log = "0.4.14"
num-derive = { version = "0.4.2", default-features = false }
num-traits = { version = "0.2.14", default-features = false }
bao1x-hal = { path = "../../libs/bao1x-hal", features = [
    "std",
], optional = true }
bao1x-hal-service = { path = "../bao1x-hal-service", optional = true }
ux-api = { path = "../../libs/ux-api" }
bao1x-emu = { path = "../bao1x-emu", optional = true }
bao1x-api = { path = "../../libs/bao1x-api" }
xous-ipc = "0.10.7"
rkyv = { version = "0.8.8", default-features = false, features = [
    "std",
    "alloc",
] }
keystore-api = { path = "../../libs/keystore-api" }

zeroize = { version = "1.7.0", features = ["zeroize_derive"] }
rand_core = "0.6.4"

aes-kw = { version = "0.2.1", features = ["alloc"] }

# bcrypt
cipher = "0.4.3"
blowfish = { version = "0.9.1", features = ["bcrypt"] }

# password modals - keep them in this crate to minimize plaintext password manipulations
locales = { path = "../../locales" }
# non-password modals are outsourced to a common crate
modals = { path = "../modals" }

# backups
aes-gcm-siv = { version = "0.11.1", default-features = false, features = [
    "alloc",
    "aes",
] }
#aes-gcm-siv = {git="https://github.com/RustCrypto/AEADs.git", branch="master"}
subtle = { version = "2.4.1", default-features = false }

# private keys
#sha2 = {version = "0.9.5", default-features = false, features = []}
sha2 = { version = "0.10.8" }
digest = "0.10.7"
aes = { path = "../aes", default-features = false, optional = true }
# engine-25519 = { path = "../engine-25519" }
byteorder = "1.4.3" # used by keywrap
# hardware acceleration adaptations are inserted into a fork of the main branch.
hex = { version = "0.4.3", default-features = false, features = [] }
hkdf = "0.12.4"

#[dependencies.curve25519-dalek]
#version = "=4.1.2"                           # note this is patched to our fork in ./Cargo.toml
#default-features = false
#features = ["auto-release", "warn-fallback"]

#[dependencies.ed25519-dalek]
#version = "2.1.0"
#path = "../../../ed25519-dalek"
#default-features = false
#features = ["rand_core", "digest"]

[features]
bao1x = ["utralib/bao1x", "aes/bao1x"]
board-baosec = [
    "utralib/bao1x",
    "ux-api/board-baosec",
    "keystore-api/gen2",
    "modals/no-gam",
    "modals/bao1x",
    "bao1x-hal",
    "bao1x-hal-service/board-baosec",
] # USB form factor token
loader-baosec = ["ux-api/loader-baosec"]
test-baosec = ["ux-api/loader-baosec"]
hosted-baosec = [
    "keystore-api/gen2",
    "modals/no-gam",
    "aes",
] # emulated hardware on x86 platform
board-baosor = [
    "utralib/bao1x",
    "keystore-api/gen2",
    "modals/bao1x",
    "bao1x-hal-service/board-baosor",
] # Precursor form factor
loader-baosor = []
<<<<<<< HEAD
board-dabao = ["utralib/bao1x", "keystore-api/gen2"] # Dev board form factor
=======
board-dabao = [
    "utralib/bao1x",
    "keystore-api/gen2",
    "bao1x-hal-service/board-dabao",
] # Dev board form factor
>>>>>>> 1ab4a62a
loader-dabao = []

policy-menu = [
] # provisions for users to set their password retention policies (on the block for deprecation) (note: to re-enable you need to add "rootkeys menu" to the tokens.rs in the GAM)
hazardous-debug = [
] # this feature enables the printing of secret materials for debug purposes
tts = []
efuse = []
default = []<|MERGE_RESOLUTION|>--- conflicted
+++ resolved
@@ -98,15 +98,11 @@
     "bao1x-hal-service/board-baosor",
 ] # Precursor form factor
 loader-baosor = []
-<<<<<<< HEAD
-board-dabao = ["utralib/bao1x", "keystore-api/gen2"] # Dev board form factor
-=======
 board-dabao = [
     "utralib/bao1x",
     "keystore-api/gen2",
     "bao1x-hal-service/board-dabao",
 ] # Dev board form factor
->>>>>>> 1ab4a62a
 loader-dabao = []
 
 policy-menu = [
