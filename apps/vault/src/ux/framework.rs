use std::cell::RefCell;
use std::convert::TryFrom;
use std::fmt::Write;
use std::io::{Read, Write as FsWrite};
use std::sync::atomic::AtomicBool;
use std::sync::atomic::Ordering as AtomicOrdering;
use std::sync::{Arc, Mutex};

use gam::{GlyphStyle, MenuItem, MenuMatic, MenuPayload};
use locales::t;
use num_traits::*;
use pddb::Pddb;
use usb_device_xous::UsbDeviceType;
use ux_api::minigfx::*;
use ux_api::service::api::*;
use vault::{VaultOp, utc_now};

use crate::actions::ActionOp;
use crate::totp::{TotpAlgorithm, TotpEntry, generate_totp_code, get_current_unix_time};
use crate::{ItemLists, SelectedEntry, VaultMode};

pub enum NavDir {
    Up,
    Down,
    PageUp,
    PageDown,
}

#[allow(dead_code)]
pub struct VaultUx {
    /// the content area
    content: Gid,
    gam: gam::Gam,

    /// screensize of the content area
    screensize: Point,
    margin: Point, // margin to edge of canvas

    /// our security token for making changes to our record on the GAM
    token: [u32; 4],

    /// current operation mode
    mode: Arc<Mutex<VaultMode>>,
    title_dirty: bool,
    action_active: Arc<AtomicBool>,

    /// list of all items to be displayed
    item_lists: Arc<Mutex<ItemLists>>,
    /// last filter query, so we can re-use it when mode is changed
    last_query: String,

    /// pddb handle
    pddb: RefCell<Pddb>,

    /// current font style
    style: GlyphStyle,
    item_height: isize,
    items_per_screen: isize,

    /// menu manager
    menu_mgr: MenuMatic,
    main_conn: xous::CID,
    actions_conn: xous::CID,

    /// usb interface
    usb_dev: usb_device_xous::UsbHid,
    usb_type: UsbDeviceType,

    /// totp redraw state
    last_epoch: u64,
    current_time: u64,
}

pub const DEFAULT_FONT: GlyphStyle = GlyphStyle::Regular;
pub const FONT_LIST: [&'static str; 7] = ["regular", "tall", "mono", "cjk", "bold", "large", "small"];
pub fn name_to_style(name: &str) -> Option<GlyphStyle> {
    match name {
        "regular" => Some(GlyphStyle::Regular),
        "tall" => Some(GlyphStyle::Tall),
        "mono" => Some(GlyphStyle::Monospace),
        "cjk" => Some(GlyphStyle::Cjk),
        "bold" => Some(GlyphStyle::Bold),
        "large" => Some(GlyphStyle::Large),
        "small" => Some(GlyphStyle::Small),
        _ => None,
    }
}
fn style_to_name(style: &GlyphStyle) -> String {
    match style {
        GlyphStyle::Regular => "regular".to_string(),
        GlyphStyle::Monospace => "mono".to_string(),
        GlyphStyle::Cjk => "cjk".to_string(),
        GlyphStyle::Bold => "bold".to_string(),
        GlyphStyle::Large => "large".to_string(),
        GlyphStyle::Small => "small".to_string(),
        GlyphStyle::Tall => "tall".to_string(),
        _ => "regular".to_string(),
    }
}

const TITLE_HEIGHT: isize = 26;
const VAULT_CONFIG_DICT: &'static str = "vault.config";
const VAULT_CONFIG_KEY_FONT: &'static str = "fontstyle";

impl VaultUx {
    pub(crate) fn new(
        token: [u32; 4],
        xns: &xous_names::XousNames,
        sid: xous::SID,
        menu_mgr: MenuMatic,
        actions_conn: xous::CID,
        mode: Arc<Mutex<VaultMode>>,
        item_lists: Arc<Mutex<ItemLists>>,
        action_active: Arc<AtomicBool>,
    ) -> Self {
        let gam = gam::Gam::new(xns).expect("can't connect to GAM");

        let content = gam.request_content_canvas(token).expect("couldn't get content canvas");
        let screensize = gam.get_canvas_bounds(content).expect("couldn't get dimensions of content canvas");
        let margin = Point::new(4, 4);

        let pddb = pddb::Pddb::new();
        // temporary style setting, this will get over-ridden after init
        let style = GlyphStyle::Regular;
        let available_height = screensize.y - TITLE_HEIGHT;
        let glyph_height = gam.glyph_height_hint(style).unwrap();
        let item_height = (glyph_height * 2) as isize + margin.y * 2 + 2; // +2 because of the border width
        let items_per_screen = available_height / item_height;
        item_lists.lock().unwrap().set_items_per_screen(items_per_screen);

        let current_time = get_current_unix_time().unwrap_or(0);

        VaultUx {
            content,
            gam,
            screensize,
            margin,
            token,
            mode,
            title_dirty: true,
            item_lists,
            pddb: RefCell::new(pddb),
            style,
            item_height,
            items_per_screen,
            menu_mgr,
            main_conn: xous::connect(sid).unwrap(),
            actions_conn,
            action_active,
            usb_dev: usb_device_xous::UsbHid::new(),
            last_epoch: current_time / 30,
            current_time,
            last_query: String::new(),
            usb_type: UsbDeviceType::FidoKbd,
        }
    }

    pub(crate) fn basis_change(&mut self) { self.item_lists.lock().unwrap().clear_all(); }

    pub(crate) fn update_mode(&mut self) {
        self.title_dirty = true;
        {
            let mut guarded_list = self.item_lists.lock().unwrap();
            guarded_list.clear_filter();
            let query = self.last_query.to_string();
            guarded_list.filter(self.mode.lock().unwrap().clone(), &query);
        }
        self.swap_submenu();
    }

    /*
    Entry               Users
    -------------------------------------
    - autotype          pw  totp
    - add new           pw  totp
    - edit              pw  totp    fido
    - delete            pw  totp    fido
    - change font       pw  totp    fido
    - unlock basis      pw  totp    fido
    - list/lock basis   pw  totp    fido
    - close             pw  totp    fido
    */
    pub fn swap_submenu(&mut self) {
        // always call delete on the potential optional items, to return us to a known state
        self.menu_mgr.delete_item(t!("vault.menu_autotype", locales::LANG));
        self.menu_mgr.delete_item(t!("vault.menu_autotype_username", locales::LANG));
        self.menu_mgr.delete_item(t!("vault.menu_addnew", locales::LANG));
        match *self.mode.lock().unwrap() {
            VaultMode::Fido => (),
            VaultMode::Password | VaultMode::Totp => {
                self.menu_mgr.insert_item(
                    MenuItem {
                        name: String::from(t!("vault.menu_addnew", locales::LANG)),
                        action_conn: Some(self.actions_conn),
                        action_opcode: ActionOp::MenuAddnew.to_u32().unwrap(),
                        action_payload: MenuPayload::Scalar([0, 0, 0, 0]),
                        close_on_select: true,
                    },
                    0,
                );
                self.menu_mgr.insert_item(
                    MenuItem {
                        name: String::from(t!("vault.menu_autotype_username", locales::LANG)),
                        action_conn: Some(self.main_conn),
                        action_opcode: VaultOp::MenuAutotype.to_u32().unwrap(),
                        action_payload: MenuPayload::Scalar([1, 0, 0, 0]),
                        close_on_select: true,
                    },
                    0,
                );
                self.menu_mgr.insert_item(
                    MenuItem {
                        name: String::from(t!("vault.menu_autotype", locales::LANG)),
                        action_conn: Some(self.main_conn),
                        action_opcode: VaultOp::MenuAutotype.to_u32().unwrap(),
                        action_payload: MenuPayload::Scalar([0, 0, 0, 0]),
                        close_on_select: true,
                    },
                    0,
                );
            }
        }
    }

    pub(crate) fn get_glyph_style(&mut self) {
        let style = match self.pddb.borrow().get(
            VAULT_CONFIG_DICT,
            VAULT_CONFIG_KEY_FONT,
            Some(pddb::PDDB_DEFAULT_SYSTEM_BASIS),
            true,
            true,
            Some(32),
            Some(vault::basis_change),
        ) {
            Ok(mut style_key) => {
                let mut name_bytes = Vec::<u8>::new();
                match style_key.read_to_end(&mut name_bytes) {
                    Ok(_len) => {
                        log::debug!(
                            "name_bytes: {:?} {:?}",
                            name_bytes,
                            String::from_utf8(name_bytes.to_vec())
                        );
                        name_to_style(&String::from_utf8(name_bytes).unwrap_or("regular".to_string()))
                            .unwrap_or(GlyphStyle::Regular)
                    }
                    Err(_) => GlyphStyle::Regular,
                }
            }
            _ => {
                log::warn!("PDDB access error reading default glyph size");
                GlyphStyle::Regular
            }
        };
        if self.style != style {
            // force redraw of all the items
            self.title_dirty = true;
            self.item_lists.lock().unwrap().mark_all_dirty();
            self.style = style;
        }
        let available_height = self.screensize.y - TITLE_HEIGHT;
        let glyph_height = self.gam.glyph_height_hint(self.style).unwrap();
        self.item_height = (glyph_height * 2) as isize + self.margin.y * 2 + 2; // +2 because of the border width
        self.items_per_screen = available_height / self.item_height;
        self.item_lists.lock().unwrap().set_items_per_screen(self.items_per_screen);
    }

    pub(crate) fn set_glyph_style(&mut self, style: GlyphStyle) {
        self.pddb
            .borrow()
            .delete_key(VAULT_CONFIG_DICT, VAULT_CONFIG_KEY_FONT, Some(pddb::PDDB_DEFAULT_SYSTEM_BASIS))
            .expect("couldn't delete previous setting");

        match self.pddb.borrow().get(
            VAULT_CONFIG_DICT,
            VAULT_CONFIG_KEY_FONT,
            Some(pddb::PDDB_DEFAULT_SYSTEM_BASIS),
            true,
            true,
            Some(32),
            Some(vault::basis_change),
        ) {
            Ok(mut style_key) => {
                style_key.write(style_to_name(&style).as_bytes()).ok();
            }
            _ => panic!("PDDB access erorr"),
        };
        self.pddb.borrow().sync().ok();
        self.get_glyph_style();
    }

    pub(crate) fn nav(&mut self, dir: NavDir) {
        self.item_lists.lock().unwrap().nav((*self.mode.lock().unwrap()).clone(), dir);
    }

    /// accept a new input string
    pub(crate) fn input(&mut self, line: &str) -> Result<(), xous::Error> {
        self.title_dirty = true;
        let owned_line = line.to_owned();
        self.filter(&owned_line);
        self.last_query = owned_line;
        Ok(())
    }

    fn clear_area(&mut self) {
        let items_height = self.items_per_screen * self.item_height;
        let mut insert_at = 1 + self.screensize.y - items_height; // +1 to get the border to overlap at the bottom
        let mode_cache = (*self.mode.lock().unwrap()).clone();

        if self.item_lists.lock().unwrap().filter_len(mode_cache) == 0
            || self.action_active.load(AtomicOrdering::SeqCst)
        {
            // no items in list case -- just blank the whole area
            self.gam
                .draw_rectangle(
                    self.content,
                    Rectangle::new_with_style(
                        Point::new(0, 0),
                        self.screensize,
                        DrawStyle {
                            fill_color: Some(PixelColor::Light),
                            stroke_color: None,
                            stroke_width: 0,
                        },
                    ),
                )
                .expect("can't clear content area");
            self.title_dirty = true; // just blanked the whole area, have to redraw the title.
            return;
        } else if self.title_dirty && self.item_lists.lock().unwrap().filter_len(mode_cache) != 0 {
            // handle the title region separately
            self.gam
                .draw_rectangle(
                    self.content,
                    Rectangle::new_with_style(
                        Point::new(0, 0),
                        Point::new(self.screensize.x, insert_at - 1),
                        DrawStyle {
                            fill_color: Some(PixelColor::Light),
                            stroke_color: None,
                            stroke_width: 0,
                        },
                    ),
                )
                .expect("can't clear content area");
        }
        // iterate through every item to figure out the extent of the "dirty" area
        let mut dirty_tl: Option<Point> = None;
        let mut dirty_br: Option<Point> = None;

        let mut guarded_list = self.item_lists.lock().unwrap();
        let current_page = guarded_list.selected_page(mode_cache);
        for item in current_page.iter() {
            if item.dirty && dirty_tl.is_none() {
                // start the dirty area
                dirty_tl = Some(Point::new(0, insert_at));
            }
            if !item.dirty && dirty_tl.is_some() && dirty_br.is_none() {
                // end the dirty area
                dirty_br = Some(Point::new(self.screensize.y, insert_at));
            }
            if let Some(tl) = dirty_tl {
                if let Some(br) = dirty_br {
                    // start & end found: now draw a rectangle over it
                    self.gam
                        .draw_rectangle(
                            self.content,
                            Rectangle::new_with_style(
                                tl,
                                br,
                                DrawStyle {
                                    fill_color: Some(PixelColor::Light),
                                    stroke_color: None,
                                    stroke_width: 0,
                                },
                            ),
                        )
                        .expect("can't clear content area");
                    // reset the search
                    dirty_tl = None;
                    dirty_br = None;
                }
            }
            insert_at += self.item_height;
        }
        if let Some(tl) = dirty_tl {
            // handle the case that we were dirty all the way to the bottom
            self.gam
                .draw_rectangle(
                    self.content,
                    Rectangle::new_with_style(
                        tl,
                        self.screensize,
                        DrawStyle {
                            fill_color: Some(PixelColor::Light),
                            stroke_color: None,
                            stroke_width: 0,
                        },
                    ),
                )
                .expect("can't clear content area");
        } else if dirty_tl.is_none() && dirty_br.is_none() {
            // this is the case that nothing was selected on the list, and there is "blank space" below
            // the list because the list is shorter than the total screen size. We clear this because the
            // space can be defaced eg. after a menu pops up.
            self.gam
                .draw_rectangle(
                    self.content,
                    Rectangle::new_with_style(
                        Point::new(0, insert_at + 1),
                        self.screensize,
                        DrawStyle {
                            fill_color: Some(PixelColor::Light),
                            stroke_color: None,
                            stroke_width: 0,
                        },
                    ),
                )
                .expect("can't clear content area");
        }
    }

    pub(crate) fn redraw(&mut self) -> Result<(), xous::Error> {
        // to reduce locking thrash, we cache a copy of the current mode at the top of redraw.
        // this could lead to some race conditions that lead to awkward problems, we'll see, but it
        // is probably worth the performance improvement.
        let mode_at_entry = (*self.mode.lock().unwrap()).clone();

        if mode_at_entry == VaultMode::Totp {
            // always redraw the title in TOTP mode
            self.title_dirty = true;
            // always grab the current time, regardless of the mode? saves an extra call to get time...
            self.current_time = get_current_unix_time().unwrap_or(0);
            // duration bar is hard-coded to once every 30 seconds, even if the keys may not change that
            // often.
            let epoch = self.current_time / 30;
            if self.last_epoch != epoch {
                self.last_epoch = epoch;
                // force a redraw of all the items if the epoch has changed
                self.item_lists.lock().unwrap().mark_all_dirty();
            }
        }
        self.clear_area();

        // ---- draw title area ----
        if self.title_dirty || self.action_active.load(AtomicOrdering::SeqCst) {
            let mut title_text = TextView::new(
                self.content,
                TextBounds::CenteredTop(Rectangle::new(
                    Point::new(self.margin.x, 0),
                    Point::new(self.screensize.x - self.margin.x, TITLE_HEIGHT),
                )),
            );
            title_text.draw_border = false;
            title_text.clear_area = true;
            title_text.style = GlyphStyle::Large;
            match mode_at_entry {
                VaultMode::Fido => write!(title_text, "FIDO").ok(),
                VaultMode::Totp => write!(title_text, "⏳1234").ok(),
                VaultMode::Password => write!(title_text, "🔐****").ok(),
            };
            self.gam.post_textview(&mut title_text).expect("couldn't post title");
            if mode_at_entry == VaultMode::Totp {
                const BAR_HEIGHT: isize = 5;
                const BAR_GAP: isize = -10;
                // draw the duration bar
                let delta = (self.current_time - (self.last_epoch * 30)) as i32;
                let width = (self.screensize.x - (self.margin.x * 2)) as i32;
                let delta_width = (delta * width * 100) / (30 * 100);
                self.gam
                    .draw_rectangle(
                        self.content,
                        Rectangle {
                            tl: Point::new(self.margin.x, TITLE_HEIGHT - (BAR_HEIGHT + BAR_GAP)),
                            br: Point::new(
<<<<<<< HEAD
                                self.screensize.x - self.margin.x - delta_width as i16,
=======
                                self.screensize.x - self.margin.x - delta_width as isize,
>>>>>>> f394ccab
                                TITLE_HEIGHT - BAR_GAP,
                            ),
                            style: DrawStyle {
                                fill_color: Some(PixelColor::Dark),
                                stroke_color: None,
                                stroke_width: 0,
                            },
                        },
                    )
                    .ok();
            }
            self.title_dirty = false;
        }
        if self.action_active.load(AtomicOrdering::SeqCst) {
            // don't redraw the list in the back when menus are active above
            return Ok(());
        }

        // line up the list to justify to the bottom of the screen, based on the actual font requested
        let items_height = self.items_per_screen * self.item_height;
        let mut insert_at = 1 + self.screensize.y - items_height; // +1 to get the border to overlap at the bottom

        if self.item_lists.lock().unwrap().filter_len(mode_at_entry) == 0 {
            let mut box_text = TextView::new(
                self.content,
                TextBounds::CenteredBot(Rectangle::new(
                    Point::new(0, insert_at),
                    Point::new(self.screensize.x, insert_at + self.item_height),
                )),
            );
            box_text.draw_border = false;
            box_text.clear_area = true;
            box_text.style = self.style;
            box_text.margin = self.margin;
            write!(box_text, "{}", t!("vault.no_items", locales::LANG)).ok();
            self.gam.post_textview(&mut box_text).expect("couldn't post empty notification");
            return Ok(());
        }
        // ---- draw list body area ----
        let selected = self.item_lists.lock().unwrap().selected_index(mode_at_entry);
        let mut guarded_list = self.item_lists.lock().unwrap();
        let current_page = guarded_list.selected_page(mode_at_entry);
        log::debug!("current_page len {}", current_page.len());
        for (index, item) in current_page.iter_mut().enumerate() {
            if insert_at - 1 > self.screensize.y - self.item_height {
                // -1 because of the overlapping border
                break;
            }
            if item.dirty {
                log::debug!("drawing {}", item.name());
                let mut box_text = TextView::new(
                    self.content,
                    TextBounds::BoundingBox(Rectangle::new(
                        Point::new(0, insert_at),
                        Point::new(self.screensize.x, insert_at + self.item_height),
                    )),
                );
                box_text.draw_border = true;
                box_text.rounded_border = None;
                box_text.clear_area = true;
                box_text.style = self.style;
                box_text.margin = self.margin;
                if index == selected {
                    box_text.border_width = 4;
                }
                match mode_at_entry {
                    VaultMode::Fido | VaultMode::Password => {
                        write!(box_text, "{}\n{}", item.name(), item.extra).ok();
                    }
                    VaultMode::Totp => {
                        let fields = item.extra.split(':').collect::<Vec<&str>>();
                        if fields.len() == 5 {
                            let shared_secret =
                                base32::decode(base32::Alphabet::RFC4648 { padding: false }, fields[0])
                                    .unwrap_or(vec![]);
                            let digit_count = u8::from_str_radix(fields[1], 10).unwrap_or(6);
                            let step_seconds = u64::from_str_radix(fields[2], 10).unwrap_or(30);
                            let algorithm =
                                TotpAlgorithm::try_from(fields[3]).unwrap_or(TotpAlgorithm::HmacSha1);
                            let is_hotp = fields[4].to_uppercase() == "HOTP";
                            let totp = TotpEntry {
                                step_seconds: if !is_hotp { step_seconds } else { 1 }, /* step_seconds is
                                                                                        * re-used by hotp
                                                                                        * as the code. */
                                shared_secret,
                                digit_count,
                                algorithm,
                            };
                            if !is_hotp {
                                let code = generate_totp_code(get_current_unix_time().unwrap_or(0), &totp)
                                    .unwrap_or(t!("vault.error.record_error", locales::LANG).to_string());
                                // why code on top? because the item.name can be very long, and it can wrap
                                // which would cause the code to become
                                // hidden.
                                write!(box_text, "{}\n{}", code, item.name()).ok();
                            } else {
                                let code = generate_totp_code(step_seconds, &totp)
                                    .unwrap_or(t!("vault.error.record_error", locales::LANG).to_string());
                                // why code on top? because the item.name can be very long, and it can wrap
                                // which would cause the code to become
                                // hidden.
                                write!(box_text, "HOTP {}\n{}", code, item.name()).ok();
                            }
                        } else {
                            write!(box_text, "{}", t!("vault.error.record_error", locales::LANG)).ok();
                        }
                    }
                }
                self.gam.post_textview(&mut box_text).expect("couldn't post list item");
                item.dirty = false;
            }

            insert_at += self.item_height;
        }

        log::trace!("vault app redraw##");
        self.gam.redraw().expect("couldn't redraw screen");
        Ok(())
    }

    pub(crate) fn raise_menu(&mut self) {
        self.title_dirty = true;
        self.gam.raise_menu(gam::APP_MENU_0_VAULT).expect("couldn't raise our submenu");
        log::debug!("raised menu");
    }

    pub(crate) fn change_focus_to(&mut self, _state: &gam::FocusState) { self.title_dirty = true; }

    pub(crate) fn filter(&mut self, criteria: &String) {
        self.item_lists.lock().unwrap().filter(self.mode.lock().unwrap().clone(), criteria);
    }

    pub(crate) fn set_autotype_delay_ms(&self, rate: usize) { self.usb_dev.set_autotype_delay_ms(rate); }

    pub(crate) fn autotype(&mut self, type_username: bool) -> Result<(), xous::Error> {
        let mode_cache = (*self.mode.lock().unwrap()).clone();
        match mode_cache {
            VaultMode::Password => {
                let entry = self.item_lists.lock().unwrap().selected_guid(mode_cache);
                // we re-fetch the entry for autotype, because the PDDB could have unmounted a basis.
                let atime = utc_now().timestamp() as u64;
                let updated_pw = match self.pddb.borrow().get(
                    vault::VAULT_PASSWORD_DICT,
                    &entry,
                    None,
                    false,
                    false,
                    None,
                    Some(vault::basis_change),
                ) {
                    Ok(mut record) => {
                        let mut data = Vec::<u8>::new();
                        match record.read_to_end(&mut data) {
                            Ok(_len) => {
                                if let Some(mut pw) = crate::storage::PasswordRecord::try_from(data).ok() {
                                    let to_type = if type_username { &pw.username } else { &pw.password };
                                    match self.usb_dev.send_str(to_type) {
                                        Ok(_) => {
                                            pw.count += 1;
                                            pw.atime = atime;
                                            pw
                                        }
                                        Err(e) => {
                                            log::error!("couldn't autotype: {:?}", e);
                                            return Err(xous::Error::UseBeforeInit);
                                        }
                                    }
                                } else {
                                    log::error!("couldn't deserialize {}", entry);
                                    return Err(xous::Error::InvalidString);
                                }
                            }
                            Err(e) => {
                                log::error!("couldn't access key {}: {:?}", entry, e);
                                return Err(xous::Error::ProcessNotFound);
                            }
                        }
                    }
                    Err(e) => {
                        log::error!("couldn't access key {}: {:?}", entry, e);
                        return Err(xous::Error::ProcessNotFound);
                    }
                };

                // this get determines which basis the key is in
                let basis = match self.pddb.borrow().get(
                    vault::VAULT_PASSWORD_DICT,
                    &entry,
                    None,
                    true,
                    true,
                    Some(256),
                    Some(vault::basis_change),
                ) {
                    Ok(app_data) => {
                        let attr = app_data.attributes().expect("couldn't get attributes");
                        attr.basis
                    }
                    Err(e) => {
                        log::error!("error updating key atime: {:?}", e);
                        return Err(xous::Error::InternalError);
                    }
                };

                match self.pddb.borrow().delete_key(vault::VAULT_PASSWORD_DICT, &entry, Some(&basis)) {
                    Ok(_) => {}
                    Err(_e) => {
                        return Err(xous::Error::InternalError);
                    }
                }
                match self.pddb.borrow().get(
                    vault::VAULT_PASSWORD_DICT,
                    &entry,
                    Some(&basis),
                    false,
                    true,
                    Some(vault::VAULT_ALLOC_HINT),
                    Some(vault::basis_change),
                ) {
                    Ok(mut record) => {
                        let ser: Vec<u8> = crate::storage::PasswordRecord::into(updated_pw);
                        match record.write(&ser) {
                            Ok(_) => {}
                            Err(e) => {
                                log::error!("couldn't update key {}: {:?}", entry, e);
                                return Err(xous::Error::OutOfMemory);
                            }
                        }
                    }
                    Err(e) => {
                        log::error!("couldn't update key {}: {:?}", entry, e);
                        return Err(xous::Error::OutOfMemory);
                    }
                }
                self.pddb.borrow().sync().ok();
                // force a redraw of the record as the access count updated
                self.item_lists.lock().unwrap().selected_update_atime(mode_cache, atime);
            }
            VaultMode::Totp => {
                let extra = self.item_lists.lock().unwrap().selected_extra(mode_cache);
                let fields = extra.split(':').collect::<Vec<&str>>();
                if fields.len() == 5 {
                    let shared_secret =
                        base32::decode(base32::Alphabet::RFC4648 { padding: false }, fields[0])
                            .unwrap_or(vec![]);
                    let digit_count = u8::from_str_radix(fields[1], 10).unwrap_or(6);
                    let step_seconds = u64::from_str_radix(fields[2], 10).unwrap_or(30);
                    let algorithm = TotpAlgorithm::try_from(fields[3]).unwrap_or(TotpAlgorithm::HmacSha1);
                    let is_hotp = fields[4].to_uppercase() == "HOTP";
                    let totp = TotpEntry {
                        step_seconds: if !is_hotp { step_seconds } else { 1 }, /* step_seconds is re-used
                                                                                * by hotp as the code. */
                        shared_secret,
                        digit_count,
                        algorithm,
                    };
                    let code = if !is_hotp {
                        generate_totp_code(get_current_unix_time().unwrap_or(0), &totp)
                            .unwrap_or(t!("vault.error.record_error", locales::LANG).to_string())
                    } else {
                        generate_totp_code(step_seconds, &totp)
                            .unwrap_or(t!("vault.error.record_error", locales::LANG).to_string())
                    };
                    match self.usb_dev.send_str(&code) {
                        Ok(_) => {
                            if is_hotp {
                                // update the count once the HOTP has been typed successfully
                                let entry = self.item_lists.lock().unwrap().selected_guid(mode_cache);

                                // this get determines which basis the key is in
                                let (basis, hotp_rec) = match self.pddb.borrow().get(
                                    vault::VAULT_TOTP_DICT,
                                    &entry,
                                    None,
                                    true,
                                    true,
                                    Some(256),
                                    Some(vault::basis_change),
                                ) {
                                    Ok(mut app_data) => {
                                        let attr = app_data.attributes().expect("couldn't get attributes");
                                        let len = app_data.attributes().unwrap().len;
                                        let mut data = Vec::<u8>::with_capacity(len);
                                        data.resize(len, 0);
                                        match app_data.read_exact(&mut data) {
                                            Ok(_len) => {
                                                if let Some(mut totp_rec) =
                                                    crate::storage::TotpRecord::try_from(data).ok()
                                                {
                                                    totp_rec.timestep += 1;
                                                    (attr.basis, totp_rec)
                                                } else {
                                                    log::error!("Couldn't deserialize HOTP: {:?}", entry);
                                                    return Err(xous::Error::InternalError);
                                                }
                                            }
                                            Err(e) => {
                                                log::error!("Couldn't access HOTP key: {:?}", e);
                                                return Err(xous::Error::InternalError);
                                            }
                                        }
                                    }
                                    Err(e) => {
                                        log::error!("error updating HOTP count: {:?}", e);
                                        return Err(xous::Error::InternalError);
                                    }
                                };
                                // remove the old entry, specifically only in the most recently open basis.
                                match self.pddb.borrow().delete_key(
                                    vault::VAULT_TOTP_DICT,
                                    &entry,
                                    Some(&basis),
                                ) {
                                    Ok(_) => {}
                                    Err(_e) => {
                                        return Err(xous::Error::InternalError);
                                    }
                                }
                                // update the "extra" field, because the timestep field has been altered
                                self.item_lists.lock().unwrap().selected_update_extra(
                                    mode_cache,
                                    format!(
                                        "{}:{}:{}:{}:{}",
                                        hotp_rec.secret,
                                        hotp_rec.digits,
                                        hotp_rec.timestep,
                                        hotp_rec.algorithm,
                                        if hotp_rec.is_hotp { "HOTP" } else { "TOTP" }
                                    ),
                                );
                                // now write to disk
                                match self.pddb.borrow().get(
                                    vault::VAULT_TOTP_DICT,
                                    &entry,
                                    Some(&basis),
                                    false,
                                    true,
                                    Some(vault::VAULT_ALLOC_HINT),
                                    Some(vault::basis_change),
                                ) {
                                    Ok(mut record) => {
                                        let ser: Vec<u8> = crate::storage::TotpRecord::into(hotp_rec);
                                        match record.write(&ser) {
                                            Ok(_) => {}
                                            Err(e) => {
                                                log::error!("couldn't update key {}: {:?}", entry, e);
                                                return Err(xous::Error::OutOfMemory);
                                            }
                                        }
                                    }
                                    Err(e) => {
                                        log::error!("couldn't update key {}: {:?}", entry, e);
                                        return Err(xous::Error::OutOfMemory);
                                    }
                                }
                                self.pddb.borrow().sync().ok();
                            }
                        }
                        _ => (),
                    };
                }
            }
            _ => log::error!("Illegal state! we shouldn't be having an autotype on {:?}", mode_cache),
        }
        Ok(())
    }

    pub(crate) fn selected_entry(&self) -> Option<SelectedEntry> {
        let mode = (*self.mode.lock().unwrap()).clone();
        self.item_lists.lock().unwrap().selected_entry(mode)
    }

    pub(crate) fn ensure_hid(&self) {
        self.usb_dev.ensure_core(self.usb_type).unwrap();
        self.usb_dev.restrict_debug_access(true).unwrap();
    }

    /// In readout mode, the keyboard composite function has to be turned off, because
    /// Windows will block any programs that try to talk to USB devices that contain a keyboard
    /// (ostensibly to prevent keyboard loggers).
    pub(crate) fn readout_mode(&mut self, enabled: bool) {
        if enabled {
            self.usb_type = UsbDeviceType::Fido;
        } else {
            self.usb_type = UsbDeviceType::FidoKbd;
        }
        self.usb_dev.ensure_core(self.usb_type).unwrap();
    }
}<|MERGE_RESOLUTION|>--- conflicted
+++ resolved
@@ -473,11 +473,7 @@
                         Rectangle {
                             tl: Point::new(self.margin.x, TITLE_HEIGHT - (BAR_HEIGHT + BAR_GAP)),
                             br: Point::new(
-<<<<<<< HEAD
-                                self.screensize.x - self.margin.x - delta_width as i16,
-=======
                                 self.screensize.x - self.margin.x - delta_width as isize,
->>>>>>> f394ccab
                                 TITLE_HEIGHT - BAR_GAP,
                             ),
                             style: DrawStyle {
