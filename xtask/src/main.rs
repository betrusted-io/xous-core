--- conflicted
+++ resolved
@@ -162,7 +162,6 @@
     )
 }
 
-<<<<<<< HEAD
 fn update_usb(do_kernel: bool, do_loader: bool, do_soc: bool) -> Result<(), DynError> {
     use std::process::Stdio;
     use std::io::{BufRead, BufReader, Error, ErrorKind};
@@ -219,15 +218,12 @@
     Ok(())
 }
 
-fn build_hw_image(debug: bool, svd: Option<String>, packages: &[&str], extra_args: Option<&[&str]>) -> Result<(), DynError> {
-=======
 fn build_hw_image(
     debug: bool,
     svd: Option<String>,
     packages: &[&str],
     extra_args: Option<&[&str]>,
 ) -> Result<(), DynError> {
->>>>>>> d5318ba6
     let svd_file = match svd {
         Some(s) => s,
         None => return Err("svd file not specified".into()),
