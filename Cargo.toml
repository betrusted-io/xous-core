--- conflicted
+++ resolved
@@ -118,11 +118,8 @@
   "libs/cramium-api",
   "services/keystore",
   "libs/precursor-hal",
-<<<<<<< HEAD
   "apps/vault2",
-=======
   "baremetal",
->>>>>>> 07824184
 ]
 resolver = "2"
 
